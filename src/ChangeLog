--- conflicted
+++ resolved
@@ -426,10 +426,6 @@
         - Bug fix : it was impossible to set "/" as an export's entry's pseudopath
         - Bug fix : badly pack fsal_handle in FSAL_PROXY could create 2 entries in 
           cache_inode for a single file.
-<<<<<<< HEAD
 	- Bug fix : memory violation in FSAL_PROXY for fattr4's type based on nfs4time
-=======
-	- Bug Fix : misaligned structure produced memory violation in FSAL_PROXY
->>>>>>> 3d8a4038
 
 	
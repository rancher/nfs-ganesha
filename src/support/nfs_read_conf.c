/*
 *
 * Copyright CEA/DAM/DIF  (2008)
 * contributeur : Philippe DENIEL   philippe.deniel@cea.fr
 *                Thomas LEIBOVICI  thomas.leibovici@cea.fr
 *
 *
 * This program is free software; you can redistribute it and/or
 * modify it under the terms of the GNU Lesser General Public
 * License as published by the Free Software Foundation; either
 * version 3 of the License, or (at your option) any later version.
 *
 * This program is distributed in the hope that it will be useful,
 * but WITHOUT ANY WARRANTY; without even the implied warranty of
 * MERCHANTABILITY or FITNESS FOR A PARTICULAR PURPOSE.  See the GNU
 * Lesser General Public License for more details.
 *
 * You should have received a copy of the GNU Lesser General Public
 * License along with this library; if not, write to the Free Software
 * Foundation, Inc., 51 Franklin Street, Fifth Floor, Boston, MA  02110-1301  USA
 *
 * ---------------------------------------
 */

/**
 * \file    nfs_read_conf.c
 * \author  $Author: deniel $
 * \date    $Date: 2005/12/07 14:28:00 $
 * \version $Revision: 1.10 $
 * \brief   This file that contain the routine required for parsing the NFS specific configuraion file.
 *
 * nfs_read_conf.c : This file that contain the routine required for parsing the NFS specific configuraion file.
 *
 * $Header: /cea/S/home/cvs/cvs/SHERPA/BaseCvs/GANESHA/src/support/nfs_read_conf.c,v 1.10 2005/12/07 14:28:00 deniel Exp $
 *
 * $Log: nfs_read_conf.c,v $
 * Revision 1.10  2005/12/07 14:28:00  deniel
 * Support of stats via stats_thread was added
 *
 * Revision 1.9  2005/11/30 15:41:15  deniel
 * Added IP/stats conf
 *
 * Revision 1.8  2005/11/29 13:38:18  deniel
 * bottlenecked ip_stats
 *
 * Revision 1.6  2005/11/08 15:22:24  deniel
 * WildCard and Netgroup entry for exportlist are now supported
 *
 * Revision 1.5  2005/10/10 14:27:54  deniel
 * mnt_Mnt does not create root entries in Cache inode any more. This is done before the first request
 * once the export list is read the first time .
 *
 * Revision 1.4  2005/10/07 07:34:00  deniel
 * Added default parameters support to be able to manage 'simplified' config file
 *
 * Revision 1.3  2005/08/11 12:37:28  deniel
 * Added statistics management
 *
 * Revision 1.2  2005/08/03 13:14:00  deniel
 * memset to zero before building the filehandles
 *
 * Revision 1.1  2005/08/03 06:57:54  deniel
 * Added a libsupport for miscellaneous service functions
 *
 * Revision 1.1  2005/07/18 14:12:45  deniel
 * Fusion of the dirrent layers in progreess via the implementation of mount protocol
 *
 *
 */
#ifdef HAVE_CONFIG_H
#include "config.h"
#endif

#ifdef _SOLARIS
#include "solaris_port.h"
#endif

#include <stdio.h>
#include <string.h>
#include <pthread.h>
#include <fcntl.h>
#include <sys/file.h>           /* for having FNDELAY */
#include <sys/socket.h>
#include <netinet/in.h>
#include <arpa/inet.h>
#include <netdb.h>
#include <ctype.h>
#include "rpc.h"
#include "log_functions.h"
#include "stuff_alloc.h"
#include "fsal.h"
#include "nfs23.h"
#include "nfs4.h"
#include "mount.h"
#include "nfs_core.h"
#include "cache_inode.h"
#include "cache_content.h"
#include "nfs_file_handle.h"
#include "nfs_exports.h"
#include "nfs_tools.h"
#include "nfs_proto_functions.h"
#include "nfs_dupreq.h"
#include "config_parsing.h"

/**
 *
 * nfs_read_worker_conf: read the configuration ite; for the worker theads.
 *
 * Reads the configuration ite; for the worker theads.
 *
 * @param in_config [IN] configuration file handle
 * @param pparam [OUT] read parameters
 *
 * @return 0 if ok, -1 if failed,1 is stanza is not there
 *
 */
int nfs_read_worker_conf(config_file_t in_config, nfs_worker_parameter_t * pparam)
{
  int var_max;
  int var_index;
  int err;
  char *key_name;
  char *key_value;
  config_item_t block;

  /* Is the config tree initialized ? */
  if(in_config == NULL || pparam == NULL)
    return CACHE_INODE_INVALID_ARGUMENT;

  /* Get the config BLOCK */
  if((block = config_FindItemByName(in_config, CONF_LABEL_NFS_WORKER)) == NULL)
    {
      LogDebug(COMPONENT_CONFIG,
               "Cannot read item \"%s\" from configuration file",
               CONF_LABEL_NFS_WORKER);
      return 1;
    }
  else if(config_ItemType(block) != CONFIG_ITEM_BLOCK)
    {
      /* Expected to be a block */
      LogCrit(COMPONENT_CONFIG,
              "Item \"%s\" is expected to be a block",
              CONF_LABEL_NFS_WORKER);
      return 1;
    }

  var_max = config_GetNbItems(block);

  for(var_index = 0; var_index < var_max; var_index++)
    {
      config_item_t item;

      item = config_GetItemByIndex(block, var_index);

      /* Get key's name */
      if((err = config_GetKeyValue(item, &key_name, &key_value)) != 0)
        {
          LogCrit(COMPONENT_CONFIG,
                  "Error reading key[%d] from section \"%s\" of configuration file.",
                  var_index, CONF_LABEL_NFS_WORKER);
          return CACHE_INODE_INVALID_ARGUMENT;
        }

      if(!strcasecmp(key_name, "Pending_Job_Prealloc"))
        {
          pparam->nb_pending_prealloc = atoi(key_value);
        }
      else if(!strcasecmp(key_name, "Nb_Before_GC"))
        {
          pparam->nb_before_gc = atoi(key_value);
        }
      else if(!strcasecmp(key_name, "Nb_DupReq_Prealloc"))
        {
          pparam->nb_dupreq_prealloc = atoi(key_value);
        }
      else if(!strcasecmp(key_name, "Nb_DupReq_Before_GC"))
        {
          pparam->nb_dupreq_before_gc = atoi(key_value);
        }
      else if(!strcasecmp(key_name, "Nb_Client_Id_Prealloc"))
        {
          pparam->nb_client_id_prealloc = atoi(key_value);
        }
      else if(!strcasecmp(key_name, "Nb_IP_Stats_Prealloc"))
        {
          pparam->nb_ip_stats_prealloc = atoi(key_value);
        }
      else if(!strcasecmp(key_name, "LRU_Pending_Job_Prealloc_PoolSize"))
        {
          pparam->lru_param.nb_entry_prealloc = atoi(key_value);
        }
      else if(!strcasecmp(key_name, "LRU_DupReq_Prealloc_PoolSize"))
        {
          pparam->lru_dupreq.nb_entry_prealloc = atoi(key_value);
        }
      else
        {
          LogCrit(COMPONENT_CONFIG,
                  "Unknown or unsettable key: %s (item %s)",
                  key_name, CONF_LABEL_NFS_WORKER);
          return -1;
        }

    }

  return 0;
}                               /* nfs_read_worker_conf */

/**
 *
 * nfs_read_core_conf: read the configuration ite; for the worker theads.
 *
 * Reads the configuration ite; for the worker theads.
 *
 * @param in_config [IN] configuration file handle
 * @param pparam [OUT] read parameters
 *
 * @return 0 if ok, -1 if failed, 1 is stanza is not there.
 *
 */
int nfs_read_core_conf(config_file_t in_config, nfs_core_parameter_t * pparam)
{
  int var_max;
  int var_index;
  int err;
  char *key_name;
  char *key_value;
  config_item_t block;

  /* Is the config tree initialized ? */
  if(in_config == NULL || pparam == NULL)
    return CACHE_INODE_INVALID_ARGUMENT;

  /* Get the config BLOCK */
  if((block = config_FindItemByName(in_config, CONF_LABEL_NFS_CORE)) == NULL)
    {
      LogDebug(COMPONENT_CONFIG,
               "Cannot read item \"%s\" from configuration file",
               CONF_LABEL_NFS_CORE);
      return 1;
    }
  else if(config_ItemType(block) != CONFIG_ITEM_BLOCK)
    {
      /* Expected to be a block */
      LogDebug(COMPONENT_CONFIG,
               "Item \"%s\" is expected to be a block",
               CONF_LABEL_NFS_CORE);
      return 1;
    }

  var_max = config_GetNbItems(block);

  for(var_index = 0; var_index < var_max; var_index++)
    {
      config_item_t item;

      item = config_GetItemByIndex(block, var_index);

      /* Get key's name */
      if((err = config_GetKeyValue(item, &key_name, &key_value)) != 0)
        {
          LogCrit(COMPONENT_CONFIG,
                  "Error reading key[%d] from section \"%s\" of configuration file.",
                  var_index, CONF_LABEL_NFS_CORE);
          return CACHE_INODE_INVALID_ARGUMENT;
        }

      if(!strcasecmp(key_name, "Nb_Worker"))
        {
          pparam->nb_worker = atoi(key_value);
        }
      else if(!strcasecmp(key_name, "Nb_Call_Before_Queue_Avg"))
        {
          pparam->nb_call_before_queue_avg = atoi(key_value);
        }
      else if(!strcasecmp(key_name, "Nb_MaxConcurrentGC"))
        {
          pparam->nb_max_concurrent_gc = atoi(key_value);
        }
      else if(!strcasecmp(key_name, "DupReq_Expiration"))
        {
          pparam->expiration_dupreq = atoi(key_value);
        }
      else if(!strcasecmp(key_name, "Drop_IO_Errors"))
        {
          pparam->drop_io_errors = StrToBoolean(key_value);
        }
      else if(!strcasecmp(key_name, "Drop_Inval_Errors"))
        {
          pparam->drop_inval_errors = StrToBoolean(key_value);
        }
      else if(!strcasecmp(key_name, "Drop_Delay_Errors"))
        {
          pparam->drop_delay_errors = StrToBoolean(key_value);
        }
      else if(!strcasecmp(key_name, "NFS_Port"))
        {
          pparam->port[P_NFS] = (unsigned short)atoi(key_value);
        }
      else if(!strcasecmp(key_name, "MNT_Port"))
        {
          pparam->port[P_MNT] = (unsigned short)atoi(key_value);
        }
      else if(!strcasecmp(key_name, "NLM_Port"))
        {
#ifdef _USE_NLM
          pparam->port[P_NLM] = (unsigned short)atoi(key_value);
#endif
        }
      else if(!strcasecmp(key_name, "Rquota_Port"))
        {
#ifdef _USE_QUOTA
          pparam->port[P_RQUOTA] = (unsigned short)atoi(key_value);
#endif
        }
      else if(!strcasecmp(key_name, "NFS_Program"))
        {
          pparam->program[P_NFS] = atoi(key_value);
        }
      else if(!strcasecmp(key_name, "MNT_Program"))
        {
          pparam->program[P_MNT] = atoi(key_value);
        }
      else if(!strcasecmp(key_name, "NLM_Program"))
        {
#ifdef _USE_NLM
          pparam->program[P_NLM] = atoi(key_value);
#endif
        }
      else if(!strcasecmp(key_name, "Rquota_Program"))
        {
#ifdef _USE_QUOTA
          pparam->program[P_RQUOTA] = atoi(key_value);
#endif
        }
      else if(!strcasecmp(key_name, "NFS_Protocols"))
        {

#     define MAX_NFSPROTO      10       /* large enough !!! */
#     define MAX_NFSPROTO_LEN  256      /* so is it !!! */

          char *nfsvers_list[MAX_NFSPROTO];
          int idx, count;

          /* reset nfs versions flags (clean defaults) */
          pparam->core_options &= ~(CORE_OPTION_ALL_VERS);

          /* allocate nfs vers strings */
          for(idx = 0; idx < MAX_NFSPROTO; idx++)
            nfsvers_list[idx] = (char *)Mem_Alloc(MAX_NFSPROTO_LEN);

          /*
           * Search for coma-separated list of nfsprotos
           */
          count = nfs_ParseConfLine(nfsvers_list, MAX_NFSPROTO,
                                    key_value, find_comma, find_endLine);

          if(count < 0)
            {
              LogCrit(COMPONENT_CONFIG,
                      "NFS_Protocols list too long (>%d)",
                      MAX_NFSPROTO);

              /* free sec strings */
              for(idx = 0; idx < MAX_NFSPROTO; idx++)
                Mem_Free((caddr_t) nfsvers_list[idx]);

              return -1;
            }

          /* add each Nfs protocol flag to the option field.  */

          for(idx = 0; idx < count; idx++)
            {
              if(!strcmp(nfsvers_list[idx], "4"))
                {
                  pparam->core_options |= CORE_OPTION_NFSV4;
                }
/* only NFSv4 is supported for the FSAL_PROXY */
#if ! defined( _USE_PROXY ) || defined ( _HANDLE_MAPPING )
              else if(!strcmp(nfsvers_list[idx], "2"))
                {
                  pparam->core_options |= CORE_OPTION_NFSV2;
                }
              else if(!strcmp(nfsvers_list[idx], "3"))
                {
                  pparam->core_options |= CORE_OPTION_NFSV3;
                }
#endif                          /* _USE_PROXY */
              else
                {
                  LogCrit(COMPONENT_CONFIG,
                          "Invalid NFS Protocol \"%s\". Values can be: 2, 3, 4.",
                          nfsvers_list[idx]);
                  return -1;
                }
            }

          /* free sec strings */
          for(idx = 0; idx < MAX_NFSPROTO; idx++)
            Mem_Free((caddr_t) nfsvers_list[idx]);

          /* check that at least one nfs protocol has been specified */
          if((pparam->core_options & (CORE_OPTION_ALL_VERS)) == 0)
            {
              LogCrit(COMPONENT_CONFIG, "Empty NFS_Protocols list");
              return -1;
            }
        }
      else if(!strcasecmp(key_name, "Bind_Addr"))
        {
          int rc;
          memset(&pparam->bind_addr.sin_addr, 0, sizeof(pparam->bind_addr.sin_addr));
          rc = inet_pton(AF_INET, key_value, &pparam->bind_addr.sin_addr);
          if(rc <= 0)
            {
              /* Revert to INADDR_ANY in case of any error */
              pparam->bind_addr.sin_addr.s_addr = INADDR_ANY;   /* All the interfaces on the machine are used */
            }
        }
      else if(!strcasecmp(key_name, "Core_Dump_Size"))
        {
          pparam->core_dump_size = atol(key_value);
        }
      else if(!strcasecmp(key_name, "Nb_Max_Fd"))
        {
          pparam->nb_max_fd = atoi(key_value);
        }
      else if(!strcasecmp(key_name, "Stats_File_Path"))
        {
          strncpy(pparam->stats_file_path, key_value, MAXPATHLEN);
        }
      else if(!strcasecmp(key_name, "Stats_Update_Delay"))
        {
          pparam->stats_update_delay = atoi(key_value);
        }
      else if(!strcasecmp(key_name, "Long_Processing_Threshold"))
        {
          pparam->long_processing_threshold = atoi(key_value);
        }
      else if(!strcasecmp( key_name, "TCP_Fridge_Expiration_Delay" ) )
        {
          pparam->tcp_fridge_expiration_delay = atoi(key_value);
        }
      else if(!strcasecmp(key_name, "Dump_Stats_Per_Client"))
        {
          pparam->dump_stats_per_client = StrToBoolean(key_value);
        }
      else if(!strcasecmp(key_name, "Stats_Per_Client_Directory"))
        {
          strncpy(pparam->stats_per_client_directory, key_value, MAXPATHLEN);
        }
      else if(!strcasecmp(key_name, "FSAL_Shared_Library"))
        {
          strncpy(pparam->fsal_shared_library, key_value, MAXPATHLEN);
        }
      else if(!strcasecmp( key_name, "MaxRPCSendBufferSize" ) )
        {
          pparam->max_send_buffer_size = atoi(key_value);
        }
      else if(!strcasecmp( key_name, "MaxRPCRecvBufferSize" ) )
        {
          pparam->max_recv_buffer_size = atoi(key_value);
        }
#ifdef _USE_NLM
      else if(!strcasecmp( key_name, "NSM_Use_Caller_Name" ) )
<<<<<<< HEAD
      {
      pparam->nsm_use_caller_name = StrToBoolean(key_value);
      }
=======
        {
          pparam->nsm_use_caller_name = StrToBoolean(key_value);
        }      
>>>>>>> 3c5c8603
#endif
      else
        {
          LogCrit(COMPONENT_CONFIG,
                  "Unknown or unsettable key: %s (item %s)",
                  key_name, CONF_LABEL_NFS_CORE);
          return -1;
        }

    }

  return 0;
}                               /* nfs_read_core_conf */

/**
 *
 * nfs_read_dupreq_hash_conf: reads the configuration for the hash in Duplicate Request layer.
 *
 * Reads the configuration for the hash in Duplicate Request layer
 *
 * @param in_config [IN] configuration file handle
 * @param pparam [OUT] read parameters
 *
 * @return 0 if ok,  -1 if not, 1 is stanza is not there.
 *
 */
int nfs_read_dupreq_hash_conf(config_file_t in_config,
                              nfs_rpc_dupreq_parameter_t * pparam)
{
  int var_max;
  int var_index;
  int err;
  char *key_name;
  char *key_value;
  config_item_t block;

  /* Is the config tree initialized ? */
  if(in_config == NULL || pparam == NULL)
    return -1;

  /* Get the config BLOCK */
  if((block = config_FindItemByName(in_config, CONF_LABEL_NFS_DUPREQ)) == NULL)
    {
      LogDebug(COMPONENT_CONFIG,
               "Cannot read item \"%s\" from configuration file",
               CONF_LABEL_NFS_DUPREQ);
      return 1;
    }
  else if(config_ItemType(block) != CONFIG_ITEM_BLOCK)
    {
      /* Expected to be a block */
      LogDebug(COMPONENT_CONFIG,
               "Item \"%s\" is expected to be a block",
               CONF_LABEL_NFS_DUPREQ);
      return 1;
    }

  var_max = config_GetNbItems(block);

  for(var_index = 0; var_index < var_max; var_index++)
    {
      config_item_t item;

      item = config_GetItemByIndex(block, var_index);

      /* Get key's name */
      if((err = config_GetKeyValue(item, &key_name, &key_value)) != 0)
        {
          LogCrit(COMPONENT_CONFIG,
                  "Error reading key[%d] from section \"%s\" of configuration file.",
                  var_index, CONF_LABEL_NFS_DUPREQ);
          return -1;
        }

      if(!strcasecmp(key_name, "Index_Size"))
        {
          pparam->hash_param.index_size = atoi(key_value);
        }
      else if(!strcasecmp(key_name, "Alphabet_Length"))
        {
          pparam->hash_param.alphabet_length = atoi(key_value);
        }
      else if(!strcasecmp(key_name, "Prealloc_Node_Pool_Size"))
        {
          pparam->hash_param.nb_node_prealloc = atoi(key_value);
        }
      else
        {
          LogCrit(COMPONENT_CONFIG,
                  "Unknown or unsettable key: %s (item %s)",
                  key_name, CONF_LABEL_NFS_DUPREQ);
          return -1;
        }
    }

  return 0;
}                               /* nfs_read_dupreq_hash_conf */

/**
 *
 * nfs_read_ip_name_conf: reads the configuration for the IP/name.
 *
 * Reads the configuration for the IP/name.
 *
 * @param in_config [IN] configuration file handle
 * @param pparam [OUT] read parameters
 *
 * @return 0 if ok,  -1 if not, 1 is stanza is not there.
 *
 */
int nfs_read_ip_name_conf(config_file_t in_config, nfs_ip_name_parameter_t * pparam)
{
  int var_max;
  int var_index;
  int err;
  char *key_name;
  char *key_value;
  config_item_t block;

  /* Is the config tree initialized ? */
  if(in_config == NULL || pparam == NULL)
    return -1;

  /* Get the config BLOCK */
  if((block = config_FindItemByName(in_config, CONF_LABEL_NFS_IP_NAME)) == NULL)
    {
      LogDebug(COMPONENT_CONFIG,
               "Cannot read item \"%s\" from configuration file", CONF_LABEL_NFS_IP_NAME);
      return 1;
    }
  else if(config_ItemType(block) != CONFIG_ITEM_BLOCK)
    {
      /* Expected to be a block */
      LogDebug(COMPONENT_CONFIG,
               "Item \"%s\" is expected to be a block", CONF_LABEL_NFS_IP_NAME);
      return 1;
    }

  var_max = config_GetNbItems(block);

  for(var_index = 0; var_index < var_max; var_index++)
    {
      config_item_t item;

      item = config_GetItemByIndex(block, var_index);

      /* Get key's name */
      if((err = config_GetKeyValue(item, &key_name, &key_value)) != 0)
        {
          LogCrit(COMPONENT_CONFIG,
                  "Error reading key[%d] from section \"%s\" of configuration file.",
                  var_index, CONF_LABEL_NFS_IP_NAME);
          return -1;
        }

      if(!strcasecmp(key_name, "Index_Size"))
        {
          pparam->hash_param.index_size = atoi(key_value);
        }
      else if(!strcasecmp(key_name, "Alphabet_Length"))
        {
          pparam->hash_param.alphabet_length = atoi(key_value);
        }
      else if(!strcasecmp(key_name, "Prealloc_Node_Pool_Size"))
        {
          pparam->hash_param.nb_node_prealloc = atoi(key_value);
        }
      else if(!strcasecmp(key_name, "Expiration_Time"))
        {
          pparam->expiration_time = atoi(key_value);
        }
      else if(!strcasecmp(key_name, "Map"))
        {
          strncpy(pparam->mapfile, key_value, MAXPATHLEN);
        }
      else
        {
          LogCrit(COMPONENT_CONFIG,
                  "Unknown or unsettable key: %s (item %s)",
                  key_name, CONF_LABEL_NFS_IP_NAME);
          return -1;
        }
    }

  return 0;
}                               /* nfs_read_ip_name_conf */

/**
 *
 * nfs_read_ip_name_conf: reads the configuration for the Client/ID Cache
 *
 * Reads the configuration for the Client/ID Cache
 *
 * @param in_config [IN] configuration file handle
 * @param pparam [OUT] read parameters
 *
 * @return 0 if ok,  -1 if not, 1 is stanza is not there.
 *
 */
int nfs_read_client_id_conf(config_file_t in_config, nfs_client_id_parameter_t * pparam)
{
  int var_max;
  int var_index;
  int err;
  char *key_name;
  char *key_value;
  config_item_t block;

  /* Is the config tree initialized ? */
  if(in_config == NULL || pparam == NULL)
    return -1;

  /* Get the config BLOCK */
  if((block = config_FindItemByName(in_config, CONF_LABEL_CLIENT_ID)) == NULL)
    {
      LogDebug(COMPONENT_CONFIG,
               "Cannot read item \"%s\" from configuration file", CONF_LABEL_CLIENT_ID);
      return 1;
    }

  var_max = config_GetNbItems(block);

  for(var_index = 0; var_index < var_max; var_index++)
    {
      config_item_t item;

      item = config_GetItemByIndex(block, var_index);

      /* Get key's name */
      if((err = config_GetKeyValue(item, &key_name, &key_value)) != 0)
        {
          LogCrit(COMPONENT_CONFIG,
                  "Error reading key[%d] from section \"%s\" of configuration file.",
                  var_index, CONF_LABEL_CLIENT_ID);
          return -1;
        }

      if(!strcasecmp(key_name, "Index_Size"))
        {
          pparam->hash_param.index_size = atoi(key_value);
        }
      else if(!strcasecmp(key_name, "Alphabet_Length"))
        {
          pparam->hash_param.alphabet_length = atoi(key_value);
        }
      else if(!strcasecmp(key_name, "Prealloc_Node_Pool_Size"))
        {
          pparam->hash_param.nb_node_prealloc = atoi(key_value);
        }
      else
        {
          LogCrit(COMPONENT_CONFIG,
                  "Unknown or unsettable key: %s (item %s)",
                  key_name, CONF_LABEL_CLIENT_ID);
          return -1;
        }
    }

  return 0;
}                               /* nfs_client_id_conf */

/**
 *
 * nfs_read_ip_name_conf: reads the configuration for the Client/ID Cache
 *
 * Reads the configuration for the Client/ID Cache
 *
 * @param in_config [IN] configuration file handle
 * @param pparam [OUT] read parameters
 *
 * @return 0 if ok,  -1 if not, 1 is stanza is not there.
 *
 */
int nfs_read_state_id_conf(config_file_t in_config, nfs_state_id_parameter_t * pparam)
{
  int var_max;
  int var_index;
  int err;
  char *key_name;
  char *key_value;
  config_item_t block;

  /* Is the config tree initialized ? */
  if(in_config == NULL || pparam == NULL)
    return -1;

  /* Get the config BLOCK */
  if((block = config_FindItemByName(in_config, CONF_LABEL_STATE_ID)) == NULL)
    {
      LogDebug(COMPONENT_CONFIG,
               "Cannot read item \"%s\" from configuration file", CONF_LABEL_STATE_ID);
      return 1;
    }

  var_max = config_GetNbItems(block);

  for(var_index = 0; var_index < var_max; var_index++)
    {
      config_item_t item;

      item = config_GetItemByIndex(block, var_index);

      /* Get key's name */
      if((err = config_GetKeyValue(item, &key_name, &key_value)) != 0)
        {
          LogCrit(COMPONENT_CONFIG,
                  "Error reading key[%d] from section \"%s\" of configuration file.",
                  var_index, CONF_LABEL_STATE_ID);
          return -1;
        }

      if(!strcasecmp(key_name, "Index_Size"))
        {
          pparam->hash_param.index_size = atoi(key_value);
        }
      else if(!strcasecmp(key_name, "Alphabet_Length"))
        {
          pparam->hash_param.alphabet_length = atoi(key_value);
        }
      else if(!strcasecmp(key_name, "Prealloc_Node_Pool_Size"))
        {
          pparam->hash_param.nb_node_prealloc = atoi(key_value);
        }
      else
        {
          LogCrit(COMPONENT_CONFIG,
                  "Unknown or unsettable key: %s (item %s)",
                  key_name, CONF_LABEL_STATE_ID);
          return -1;
        }
    }

  return 0;
}                               /* nfs_state_id_conf */

#ifdef _USE_NFS4_1
int nfs_read_session_id_conf(config_file_t in_config, nfs_session_id_parameter_t * pparam)
{
  int var_max;
  int var_index;
  int err;
  char *key_name;
  char *key_value;
  config_item_t block;

  /* Is the config tree initialized ? */
  if(in_config == NULL || pparam == NULL)
    return -1;

  /* Get the config BLOCK */
  if((block = config_FindItemByName(in_config, CONF_LABEL_SESSION_ID)) == NULL)
    {
      LogDebug(COMPONENT_CONFIG,
               "Cannot read item \"%s\" from configuration file", CONF_LABEL_STATE_ID);
      return 1;
    }

  var_max = config_GetNbItems(block);

  for(var_index = 0; var_index < var_max; var_index++)
    {
      config_item_t item;

      item = config_GetItemByIndex(block, var_index);

      /* Get key's name */
      if((err = config_GetKeyValue(item, &key_name, &key_value)) != 0)
        {
          LogCrit(COMPONENT_CONFIG,
                  "Error reading key[%d] from section \"%s\" of configuration file.",
                  var_index, CONF_LABEL_SESSION_ID);
          return -1;
        }

      if(!strcasecmp(key_name, "Index_Size"))
        {
          pparam->hash_param.index_size = atoi(key_value);
        }
      else if(!strcasecmp(key_name, "Alphabet_Length"))
        {
          pparam->hash_param.alphabet_length = atoi(key_value);
        }
      else if(!strcasecmp(key_name, "Prealloc_Node_Pool_Size"))
        {
          pparam->hash_param.nb_node_prealloc = atoi(key_value);
        }
      else
        {
          LogCrit(COMPONENT_CONFIG,
                  "Unknown or unsettable key: %s (item %s)",
                  key_name, CONF_LABEL_SESSION_ID);
          return -1;
        }
    }

  return 0;
}                               /* nfs_session_id_conf */

#endif

/**
 *
 * nfs_read_uidmap_conf: reads the configuration for the UID_MAPPER Cache
 *
 * Reads the configuration for the UID_MAPPER Cache
 *
 * @param in_config [IN] configuration file handle
 * @param pparam [OUT] read parameters
 *
 * @return 0 if ok,  -1 if not, 1 is stanza is not there.
 *
 */
int nfs_read_uidmap_conf(config_file_t in_config, nfs_idmap_cache_parameter_t * pparam)
{
  int var_max;
  int var_index;
  int err;
  char *key_name;
  char *key_value;
  config_item_t block;

  /* Is the config tree initialized ? */
  if(in_config == NULL || pparam == NULL)
    return -1;

  /* Get the config BLOCK */
  if((block = config_FindItemByName(in_config, CONF_LABEL_UID_MAPPER)) == NULL)
    {
      LogDebug(COMPONENT_CONFIG,
               "Cannot read item \"%s\" from configuration file",
               CONF_LABEL_CLIENT_ID);
      return 1;
    }
  else if(config_ItemType(block) != CONFIG_ITEM_BLOCK)
    {
      /* Expected to be a block */
      LogDebug(COMPONENT_CONFIG,
               "Item \"%s\" is expected to be a block",
               CONF_LABEL_CLIENT_ID);
      return 1;
    }

  var_max = config_GetNbItems(block);

  for(var_index = 0; var_index < var_max; var_index++)
    {
      config_item_t item;

      item = config_GetItemByIndex(block, var_index);

      /* Get key's name */
      if((err = config_GetKeyValue(item, &key_name, &key_value)) != 0)
        {
          LogCrit(COMPONENT_CONFIG,
                  "Error reading key[%d] from section \"%s\" of configuration file.",
                  var_index, CONF_LABEL_UID_MAPPER);
          return -1;
        }

      if(!strcasecmp(key_name, "Index_Size"))
        {
          pparam->hash_param.index_size = atoi(key_value);
        }
      else if(!strcasecmp(key_name, "Alphabet_Length"))
        {
          pparam->hash_param.alphabet_length = atoi(key_value);
        }
      else if(!strcasecmp(key_name, "Prealloc_Node_Pool_Size"))
        {
          pparam->hash_param.nb_node_prealloc = atoi(key_value);
        }
      else if(!strcasecmp(key_name, "Map"))
        {
          strncpy(pparam->mapfile, key_value, MAXPATHLEN);
        }
      else
        {
          LogCrit(COMPONENT_CONFIG,
                  "Unknown or unsettable key: %s (item %s)",
                  key_name, CONF_LABEL_UID_MAPPER);
          return -1;
        }
    }

  return 0;
}                               /* nfs_read_uidmap_conf */

/**
 *
 * nfs_read_gidmap_conf: reads the configuration for the GID_MAPPER Cache
 *
 * Reads the configuration for the GID_MAPPER Cache
 *
 * @param in_config [IN] configuration file handle
 * @param pparam [OUT] read parameters
 *
 * @return 0 if ok,  -1 if not, 1 is stanza is not there.
 *
 */
int nfs_read_gidmap_conf(config_file_t in_config, nfs_idmap_cache_parameter_t * pparam)
{
  int var_max;
  int var_index;
  int err;
  char *key_name;
  char *key_value;
  config_item_t block;

  /* Is the config tree initialized ? */
  if(in_config == NULL || pparam == NULL)
    return -1;

  /* Get the config BLOCK */
  if((block = config_FindItemByName(in_config, CONF_LABEL_GID_MAPPER)) == NULL)
    {
      LogDebug(COMPONENT_CONFIG,
               "Cannot read item \"%s\" from configuration file",
               CONF_LABEL_CLIENT_ID);
      return 1;
    }
  else if(config_ItemType(block) != CONFIG_ITEM_BLOCK)
    {
      /* Expected to be a block */
      LogDebug(COMPONENT_CONFIG,
               "Item \"%s\" is expected to be a block",
               CONF_LABEL_CLIENT_ID);
      return 1;
    }

  var_max = config_GetNbItems(block);

  for(var_index = 0; var_index < var_max; var_index++)
    {
      config_item_t item;

      item = config_GetItemByIndex(block, var_index);

      /* Get key's name */
      if((err = config_GetKeyValue(item, &key_name, &key_value)) != 0)
        {
          LogCrit(COMPONENT_CONFIG,
                  "Error reading key[%d] from section \"%s\" of configuration file.",
                  var_index, CONF_LABEL_GID_MAPPER);
          return -1;
        }

      if(!strcasecmp(key_name, "Index_Size"))
        {
          pparam->hash_param.index_size = atoi(key_value);
        }
      else if(!strcasecmp(key_name, "Alphabet_Length"))
        {
          pparam->hash_param.alphabet_length = atoi(key_value);
        }
      else if(!strcasecmp(key_name, "Prealloc_Node_Pool_Size"))
        {
          pparam->hash_param.nb_node_prealloc = atoi(key_value);
        }
      else if(!strcasecmp(key_name, "Map"))
        {
          strncpy(pparam->mapfile, key_value, MAXPATHLEN);
        }
      else
        {
          LogCrit(COMPONENT_CONFIG,
                  "Unknown or unsettable key: %s (item %s)",
                  key_name, CONF_LABEL_GID_MAPPER);
          return -1;
        }
    }

  return 0;
}                               /* nfs_read_gidmap_conf */

#ifdef _HAVE_GSSAPI
/**
 *
 * nfs_read_krb5_conf: read the configuration for krb5 stuff
 *
 * Read the configuration for krb5 stuff.
 *
 * @param in_config [IN] configuration file handle
 * @param pparam [OUT] read parameters
 *
 * @return 0 if ok, -1 if failed,1 is stanza is not there
 *
 */
int nfs_read_krb5_conf(config_file_t in_config, nfs_krb5_parameter_t * pparam)
{
  int var_max;
  int var_index;
  int err;
  char *key_name;
  char *key_value;
  config_item_t block;

  /* Is the config tree initialized ? */
  if(in_config == NULL || pparam == NULL)
    return -1;

  /* Get the config BLOCK */
  if((block = config_FindItemByName(in_config, CONF_LABEL_NFS_KRB5)) == NULL)
    {
      LogDebug(COMPONENT_CONFIG,
               "Cannot read item \"%s\" from configuration file",
               CONF_LABEL_NFS_KRB5);
      return 1;
    }
  else if(config_ItemType(block) != CONFIG_ITEM_BLOCK)
    {
      /* Expected to be a block */
      LogDebug(COMPONENT_CONFIG,
               "Item \"%s\" is expected to be a block",
               CONF_LABEL_NFS_KRB5);
      return 1;
    }

  var_max = config_GetNbItems(block);

  for(var_index = 0; var_index < var_max; var_index++)
    {
      config_item_t item;

      item = config_GetItemByIndex(block, var_index);

      /* Get key's name */
      if((err = config_GetKeyValue(item, &key_name, &key_value)) != 0)
        {
          LogCrit(COMPONENT_CONFIG,
                  "Error reading key[%d] from section \"%s\" of configuration file.",
                  var_index, CONF_LABEL_NFS_KRB5);
          return -1;
        }

      if(!strcasecmp(key_name, "PrincipalName"))
        {
          strncpy(pparam->principal, key_value, sizeof(pparam->principal));
        }
      else if(!strcasecmp(key_name, "KeytabPath"))
        {
          strncpy(pparam->keytab, key_value, sizeof(pparam->keytab));
        }
      else if(!strcasecmp(key_name, "Active_krb5"))
        {
          pparam->active_krb5 = StrToBoolean(key_value);
        }
      else
        {
          LogCrit(COMPONENT_CONFIG,
                  "Unknown or unsettable key: %s (item %s)",
                  key_name, CONF_LABEL_NFS_KRB5);
          return -1;
        }
    }

  return 0;
}                               /* nfs_read_krb5_conf */
#endif

/**
 *
 * nfs_read_version4_conf: read the configuration for NFSv4 stuff
 *
 * Read the configuration for NFSv4 stuff.
 *
 * @param in_config [IN] configuration file handle
 * @param pparam [OUT] read parameters
 *
 * @return 0 if ok, -1 if failed,1 is stanza is not there
 *
 */
int nfs_read_version4_conf(config_file_t in_config, nfs_version4_parameter_t * pparam)
{
  int var_max;
  int var_index;
  int err;
  char *key_name;
  char *key_value;
  config_item_t block;

  /* Is the config tree initialized ? */
  if(in_config == NULL || pparam == NULL)
    return -1;

  /* Get the config BLOCK */
  if((block = config_FindItemByName(in_config, CONF_LABEL_NFS_VERSION4)) == NULL)
    {
      LogDebug(COMPONENT_CONFIG,
               "Cannot read item \"%s\" from configuration file",
               CONF_LABEL_NFS_VERSION4);
      return 1;
    }
  else if(config_ItemType(block) != CONFIG_ITEM_BLOCK)
    {
      /* Expected to be a block */
      LogDebug(COMPONENT_CONFIG,
               "Item \"%s\" is expected to be a block",
               CONF_LABEL_NFS_VERSION4);
      return 1;
    }

  var_max = config_GetNbItems(block);

  for(var_index = 0; var_index < var_max; var_index++)
    {
      config_item_t item;

      item = config_GetItemByIndex(block, var_index);

      /* Get key's name */
      if((err = config_GetKeyValue(item, &key_name, &key_value)) != 0)
        {
          LogCrit(COMPONENT_CONFIG,
                  "Error reading key[%d] from section \"%s\" of configuration file.",
                  var_index, CONF_LABEL_NFS_VERSION4);
          return -1;
        }

      if(!strcasecmp(key_name, "Lease_Lifetime"))
        {
          pparam->lease_lifetime = atoi(key_value);
        }
      else if(!strcasecmp(key_name, "DomainName"))
        {
          strncpy(pparam->domainname, key_value, MAXNAMLEN);
        }
      else if(!strcasecmp(key_name, "IdmapConf"))
        {
          strncpy(pparam->idmapconf, key_value, MAXPATHLEN);
        }
      else if(!strcasecmp(key_name, "FH_Expire"))
        {
          pparam->fh_expire = StrToBoolean(key_value);
        }
      else if(!strcasecmp(key_name, "Returns_ERR_FH_EXPIRED"))
        {
          pparam->returns_err_fh_expired = StrToBoolean(key_value);
        }
      else if(!strcasecmp(key_name, "Use_OPEN_CONFIRM"))
        {
          pparam->use_open_confirm = StrToBoolean(key_value);
        }
      else if(!strcasecmp(key_name, "Return_Bad_Stateid"))
        {
          pparam->return_bad_stateid = StrToBoolean(key_value);
        }
      else
        {
          LogCrit(COMPONENT_CONFIG,
                  "Unknown or unsettable key: %s (item %s)",
                  key_name, CONF_LABEL_NFS_VERSION4);
          return -1;
        }
    }

  return 0;
}                               /* nfs_read_version4_conf */

/**
 *
 * Print_param_in_log : prints the nfs worker parameter structure into the logfile
 *
 * prints the nfs worker parameter structure into the logfile
 *
 * @param pparam Pointer to the nfs worker parameter
 *
 * @return none (void function)
 *
 */
void Print_param_worker_in_log(nfs_worker_parameter_t * pparam)
{
  LogInfo(COMPONENT_INIT,
          "NFS PARAM : worker_param.lru_param.nb_entry_prealloc = %d",
          pparam->lru_param.nb_entry_prealloc);
  LogInfo(COMPONENT_INIT,
          "NFS PARAM : worker_param.nb_pending_prealloc = %d",
          pparam->nb_pending_prealloc);
  LogInfo(COMPONENT_INIT,
          "NFS PARAM : worker_param.nb_before_gc = %d",
          pparam->nb_before_gc);
}                               /* Print_param_worker_in_log */

/**
 *
 * Print_param_in_log : prints the nfs parameter structure into the logfile
 *
 * prints the nfs parameter structure into the logfile
 *
 * @param pparam Pointer to the nfs parameter
 *
 * @return none (void function)
 *
 */
void Print_param_in_log()
{
  LogInfo(COMPONENT_INIT,
          "NFS PARAM : core_param.nb_worker = %d",
          nfs_param.core_param.nb_worker);
  Print_param_worker_in_log(&nfs_param.worker_param);
}                               /* Print_param_in_log */

int nfs_get_fsalpathlib_conf(char *configPath, path_str_t * PathLib, unsigned int *plen)
{
  int var_max;
  int var_index;
  int err;
  char *key_name;
  char *key_value;
  config_item_t block;
  unsigned int found = FALSE;
  config_file_t config_struct;
  unsigned int index = 0 ;

  /* Is the config tree initialized ? */
  if(configPath == NULL || PathLib == NULL)
    LogFatal(COMPONENT_CONFIG,
             "nfs_get_fsalpathlib_conf configPath=%p PathLib=%p",
             configPath, PathLib);

  config_struct = config_ParseFile(configPath);

  if(!config_struct)
    LogFatal(COMPONENT_CONFIG,
             "Error while parsing %s: %s",
             configPath, config_GetErrorMsg());

  /* Get the config BLOCK */
  if((block = config_FindItemByName(config_struct, CONF_LABEL_NFS_CORE)) == NULL)
    {
      LogFatal(COMPONENT_CONFIG,
               "Cannot read item \"%s\" from configuration file",
               CONF_LABEL_NFS_CORE);
    }
  else if(config_ItemType(block) != CONFIG_ITEM_BLOCK)
    {
      /* Expected to be a block */
      LogFatal(COMPONENT_CONFIG,
               "Item \"%s\" is expected to be a block",
               CONF_LABEL_NFS_CORE);
    }

  var_max = config_GetNbItems(block);

  for(var_index = 0; var_index < var_max; var_index++)
    {
      config_item_t item;

      item = config_GetItemByIndex(block, var_index);

      /* Get key's name */
      if((err = config_GetKeyValue(item, &key_name, &key_value)) != 0)
        {
          LogFatal(COMPONENT_CONFIG,
                   "Error reading key[%d] from section \"%s\" of configuration file.",
                   var_index, CONF_LABEL_NFS_CORE);
        }

      if(!strcasecmp(key_name, "FSAL_Shared_Library"))
        {
          strncpy(PathLib[index], key_value, MAXPATHLEN);
          index += 1 ;

          found = TRUE;

          /* Do not exceed array size */
          if( index == *plen )
            break ;
        }

    }

  if(!found)
   {
    LogFatal(COMPONENT_CONFIG,
             "FSAL_Shared_Library not found");
    return 1;
   }

  *plen = index ;
  return 0;
}                               /* nfs_get_fsalpathlib_conf */<|MERGE_RESOLUTION|>--- conflicted
+++ resolved
@@ -464,15 +464,9 @@
         }
 #ifdef _USE_NLM
       else if(!strcasecmp( key_name, "NSM_Use_Caller_Name" ) )
-<<<<<<< HEAD
-      {
-      pparam->nsm_use_caller_name = StrToBoolean(key_value);
-      }
-=======
         {
           pparam->nsm_use_caller_name = StrToBoolean(key_value);
         }      
->>>>>>> 3c5c8603
 #endif
       else
         {

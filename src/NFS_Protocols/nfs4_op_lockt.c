/*
 * vim:expandtab:shiftwidth=8:tabstop=8:
 *
 * Copyright CEA/DAM/DIF  (2008)
 * contributeur : Philippe DENIEL   philippe.deniel@cea.fr
 *                Thomas LEIBOVICI  thomas.leibovici@cea.fr
 *
 *
 * This program is free software; you can redistribute it and/or
 * modify it under the terms of the GNU Lesser General Public
 * License as published by the Free Software Foundation; either
 * version 3 of the License, or (at your option) any later version.
 *
 * This program is distributed in the hope that it will be useful,
 * but WITHOUT ANY WARRANTY; without even the implied warranty of
 * MERCHANTABILITY or FITNESS FOR A PARTICULAR PURPOSE.  See the GNU
 * Lesser General Public License for more details.
 *
 * You should have received a copy of the GNU Lesser General Public
 * License along with this library; if not, write to the Free Software
 * Foundation, Inc., 51 Franklin Street, Fifth Floor, Boston, MA  02110-1301  USA
 *
 * ---------------------------------------
 */

/**
 * \file    nfs4_op_lockt.c
 * \author  $Author: deniel $
 * \date    $Date: 2005/11/28 17:02:50 $
 * \version $Revision: 1.8 $
 * \brief   Routines used for managing the NFS4 COMPOUND functions.
 *
 * nfs4_op_lockt.c : Routines used for managing the NFS4 COMPOUND functions.
 *
 *
 */
#ifdef HAVE_CONFIG_H
#include "config.h"
#endif

#ifdef _SOLARIS
#include "solaris_port.h"
#endif

#include <stdio.h>
#include <string.h>
#include <pthread.h>
#include <fcntl.h>
#include <sys/file.h>           /* for having FNDELAY */
#include "HashData.h"
#include "HashTable.h"
#include "rpc.h"
#include "log_macros.h"
#include "stuff_alloc.h"
#include "nfs23.h"
#include "nfs4.h"
#include "mount.h"
#include "nfs_core.h"
#include "cache_inode.h"
#include "cache_content.h"
#include "nfs_exports.h"
#include "nfs_creds.h"
#include "nfs_proto_functions.h"
#include "nfs_file_handle.h"
#include "nfs_tools.h"

/**
 *
 * nfs4_op_lockt: The NFS4_OP_LOCKT operation.
 *
 * This function implements the NFS4_OP_LOCKT operation.
 *
 * @param op    [IN]    pointer to nfs4_op arguments
 * @param data  [INOUT] Pointer to the compound request's data
 * @param resp  [IN]    Pointer to nfs4_op results
 *
 * @return NFS4_OK if successfull, other values show an error.
 *
 * @see all the nfs4_op_<*> function
 * @see nfs4_Compound
 *
 */

#define arg_LOCKT4 op->nfs_argop4_u.oplockt
#define res_LOCKT4 resp->nfs_resop4_u.oplockt

int nfs4_op_lockt(struct nfs_argop4 *op, compound_data_t * data, struct nfs_resop4 *resp)
{
<<<<<<< HEAD
  char __attribute__ ((__unused__)) funcname[] = "nfs4_op_lockt";
  cache_inode_status_t cache_status;
  nfs_client_id_t nfs_client_id;
  cache_inode_state_t *pstate_found = NULL;
  uint64_t a, b, a1, b1;
  unsigned int overlap = FALSE;

  /* Lock are not supported */
  resp->resop = NFS4_OP_LOCKT;

=======
>>>>>>> b7a0e36e
#ifndef _WITH_NFSV4_LOCKS
  resp->resop = NFS4_OP_LOCKT;
  res_LOCKT4.status = NFS4ERR_LOCK_NOTSUPP;
  return res_LOCKT4.status;
#else

  char __attribute__ ((__unused__)) funcname[] = "nfs4_op_lockt";

  cache_inode_status_t cache_status;
  nfs_client_id_t nfs_client_id;
  cache_inode_state_t *pstate_found = NULL;
  uint64_t a, b, a1, b1;
  unsigned int overlap = FALSE;

  /* Initialize to sane default */
  resp->resop = NFS4_OP_LOCKT;

  /* If there is no FH */
  if(nfs4_Is_Fh_Empty(&(data->currentFH)))
    {
      res_LOCKT4.status = NFS4ERR_NOFILEHANDLE;
      return res_LOCKT4.status;
    }

  /* If the filehandle is invalid */
  if(nfs4_Is_Fh_Invalid(&(data->currentFH)))
    {
      res_LOCKT4.status = NFS4ERR_BADHANDLE;
      return res_LOCKT4.status;
    }

  /* Tests if the Filehandle is expired (for volatile filehandle) */
  if(nfs4_Is_Fh_Expired(&(data->currentFH)))
    {
      res_LOCKT4.status = NFS4ERR_FHEXPIRED;
      return res_LOCKT4.status;
    }

  /* Commit is done only on a file */
  if(data->current_filetype != REGULAR_FILE)
    {
      /* Type of the entry is not correct */
      switch (data->current_filetype)
        {
        case DIR_BEGINNING:
        case DIR_CONTINUE:
          res_LOCKT4.status = NFS4ERR_ISDIR;
          break;
        default:
          res_LOCKT4.status = NFS4ERR_INVAL;
          break;
        }
      return res_LOCKT4.status;
    }

  /* Lock length should not be 0 */
  if(arg_LOCKT4.length == 0LL)
    {
      res_LOCKT4.status = NFS4ERR_INVAL;
      return res_LOCKT4.status;
    }

  /* Check for range overflow
   * Remember that a length with all bits set to 1 means "lock until the end of file" (RFC3530, page 157) */
  if(arg_LOCKT4.length != 0xffffffffffffffffLL)
    {
      /* Comparing beyond 2^64 is not possible int 64 bits precision,
       * but off+len > 2^64 is equivalent to len > 2^64 - off */
      if(arg_LOCKT4.length > (0xffffffffffffffffLL - arg_LOCKT4.offset))
        {
          res_LOCKT4.status = NFS4ERR_INVAL;
          return res_LOCKT4.status;
        }
    }

  /* Check clientid */
  if(nfs_client_id_get(arg_LOCKT4.owner.clientid, &nfs_client_id) != CLIENT_ID_SUCCESS)
    {
      res_LOCKT4.status = NFS4ERR_STALE_CLIENTID;
      return res_LOCKT4.status;
    }

  /* loop into the states related to this pentry to find the related lock */
  pstate_found = NULL;
  do
    {
      cache_inode_state_iterate(data->current_entry,
                                &pstate_found,
                                pstate_found,
                                data->pclient, data->pcontext, &cache_status);
      if((cache_status == CACHE_INODE_STATE_ERROR)
         || (cache_status == CACHE_INODE_INVALID_ARGUMENT))
        {
          res_LOCKT4.status = NFS4ERR_INVAL;
          return res_LOCKT4.status;
        }

      if(pstate_found != NULL)
        {
          if(pstate_found->state_type == CACHE_INODE_STATE_LOCK)
            {

              /* We found a lock, check is they overlap */
              a = pstate_found->state_data.lock.offset;
              b = pstate_found->state_data.lock.offset +
                  pstate_found->state_data.lock.length;
              a1 = arg_LOCKT4.offset;
              b1 = arg_LOCKT4.offset + arg_LOCKT4.length;

              /* Locks overlap is a <= a1 < b or a < b1 <= b */
              overlap = FALSE;
              if(a <= a1)
                {
                  if(a1 < b)
                    overlap = TRUE;
                }
              else
                {
                  if(a < b1)
                    {
                      if(b1 <= b)
                        overlap = TRUE;
                    }
                }

              if(overlap == TRUE)
                {
                  if((arg_LOCKT4.locktype != READ_LT)
                     || (pstate_found->state_data.lock.lock_type != READ_LT))
                    {
                      /* Overlapping lock is found, if owner is different than the calling owner, return NFS4ERR_DENIED */
                      if((arg_LOCKT4.owner.owner.owner_len ==
                          pstate_found->powner->owner_len)
                         &&
                         (!memcmp
                          (arg_LOCKT4.owner.owner.owner_val,
                           pstate_found->powner->owner_val,
                           pstate_found->powner->owner_len)))
                        {
                          /* The calling state owner is the same. There is a discussion on this case at page 161 of RFC3530. I choose to ignore this
                           * lock and continue iterating on the other states */
                        }
                      else
                        {
                          /* A  conflicting lock from a different lock_owner, returns NFS4ERR_DENIED */
                          res_LOCKT4.LOCKT4res_u.denied.offset =
                              pstate_found->state_data.lock.offset;
                          res_LOCKT4.LOCKT4res_u.denied.length =
                              pstate_found->state_data.lock.length;
                          res_LOCKT4.LOCKT4res_u.denied.locktype =
                              pstate_found->state_data.lock.lock_type;
                          res_LOCKT4.LOCKT4res_u.denied.owner.owner.owner_len =
                              pstate_found->powner->owner_len;
                          res_LOCKT4.LOCKT4res_u.denied.owner.owner.owner_val =
                              pstate_found->powner->owner_val;
                          res_LOCKT4.status = NFS4ERR_DENIED;
                          return res_LOCKT4.status;
                        }
                    }
                }
            }
        }
    }
  while(pstate_found != NULL);

  /* Succssful exit, no conflicting lock were found */
  res_LOCKT4.status = NFS4_OK;
  return res_LOCKT4.status;

#endif
}                               /* nfs4_op_lockt */

/**
 * nfs4_op_lockt_Free: frees what was allocared to handle nfs4_op_lockt.
 *
 * Frees what was allocared to handle nfs4_op_lockt.
 *
 * @param resp  [INOUT]    Pointer to nfs4_op results
 *
 * @return nothing (void function )
 *
 */
void nfs4_op_lockt_Free(LOCKT4res * resp)
{
  /* Nothing to Mem_Free */
  return;
}                               /* nfs4_op_lockt_Free */<|MERGE_RESOLUTION|>--- conflicted
+++ resolved
@@ -86,19 +86,6 @@
 
 int nfs4_op_lockt(struct nfs_argop4 *op, compound_data_t * data, struct nfs_resop4 *resp)
 {
-<<<<<<< HEAD
-  char __attribute__ ((__unused__)) funcname[] = "nfs4_op_lockt";
-  cache_inode_status_t cache_status;
-  nfs_client_id_t nfs_client_id;
-  cache_inode_state_t *pstate_found = NULL;
-  uint64_t a, b, a1, b1;
-  unsigned int overlap = FALSE;
-
-  /* Lock are not supported */
-  resp->resop = NFS4_OP_LOCKT;
-
-=======
->>>>>>> b7a0e36e
 #ifndef _WITH_NFSV4_LOCKS
   resp->resop = NFS4_OP_LOCKT;
   res_LOCKT4.status = NFS4ERR_LOCK_NOTSUPP;

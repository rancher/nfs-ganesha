#                                               -*- Autoconf -*-
# Process this file with autoconf to produce a configure script.

AC_PREREQ(2.59)
AC_INIT( [nfs-ganesha], [1.1.0], [philippe.deniel@cea.fr,thomas.leibovici@cea.fr] )

AC_SUBST(RELEASE, [0])

AC_CONFIG_AUX_DIR([build-aux])
AC_CONFIG_HEADER([include/config.h])
AC_CONFIG_MACRO_DIR([m4])
AC_REVISION([Compiles:  i386/x86_64. FSAL: POSIX/SNMP/PROXY/HPSS/FUSELIKE/LUSTRE/XFS/GPFS/ZFS/VFS .xattr ghost dir support. RPCSEC_GSS/KRB5, TI-RPC (prod),  Early pNFS (alpha) ])

# Init Automake
AM_INIT_AUTOMAKE([-Wall -Werror foreign])

# check for _GNU_SOURCE and set it in config.h
AC_GNU_SOURCE

# Uuse libtool
AM_ENABLE_SHARED(yes)
AC_ENABLE_SHARED(yes)

AC_PROG_LIBTOOL

# Checks for programs.
AC_PROG_YACC
AC_PROG_LEX
PKG_PROG_PKG_CONFIG

if test "${ac_cv_prog_YACC+set}" != "set"; then
	AC_MSG_ERROR([Yacc, Bison or an equivalent tool is needed: check you have installed it on your system])
fi

if test "${ac_cv_prog_LEX+set}" != "set"; then
	AC_MSG_ERROR([Lex, Flex or an equivalent tool is needed: check you have installed it on your system])
fi

AC_PROG_CC
AC_PROG_MAKE_SET

AC_DEFINE( [VERSION_COMMENT], ["GANESHA 64 bits compliant. SNMP exported stats. FSAL_PROXY re-exports NFSv3. RPCSEC_GSS support (partial). FUSELIKE added"], [No Comment])

# specific programs used for ganesha
GA_PROG_RPCGEN
GA_PROG_DOXYGEN

# Variables used for internal compilation

# define everything necessary for accessing large files (64bits offset)
AC_SYS_LARGEFILE

CFLAGS="$CFLAGS -D_REENTRANT -Wall -Wimplicit -Wformat -Wmissing-braces -Wno-pointer-sign"

# Version number for shared object
LIBVERSION=`echo $VERSION | sed -e 's/\./:/g'`
AC_SUBST(LIBVERSION)

# set '_EXTENDED_TYPE_NEEDED' in config.h
AC_DEFINE( [_EXTENDED_TYPE_NEEDED], 1, [Using XDR extended types])

# plateform relative flags
case $build in
	*-linux*)
		#DBUILDOS="-D_LINUX -DLINUX"
                MYOS=LINUX
		AC_DEFINE( [LINUX], 1, [Build Operating System is Linux] )
		AC_DEFINE( [_LINUX], 1, [Build Operating System is Linux] )
		EXTRA_LIB=""
	 	;;
	*-apple*)
		MYOS=MACOS
		AC_DEFINE( [APPLE], 1, [Build Operating System is MacOS] )
                AC_DEFINE( [_APPLE], 1, [Build Operating System is MacOS] )
		EXTRA_LIB=""
		;;
	*-freebsd*)
		MYOS=FREEBSD
		AC_DEFINE( [APPLE], 1, [Build Operating System is FreeBSD] )
                AC_DEFINE( [_APPLE], 1, [Build Operating System is FreeBSD] )
                AC_DEFINE( [FREEBSD], 1, [Build Operating System is FreeBSD] )
                AC_DEFINE( [_FREEBSD], 1, [Build Operating System is FreeBSD] )
		EXTRA_LIB=""
		;;
	*-solaris*)
		MYOS=SOLARIS
		AC_DEFINE( [SOLARIS], 1, [Build Operating System is Solaris] )
                AC_DEFINE( [_SOLARIS], 1, [Build Operating System is Solaris] )
		# set '_XOPEN_SOURCE' in config.h
		AC_DEFINE( [_XOPEN_SOURCE], 1, [Compiling with _XOPEN_SOURCE functions])
		AC_DEFINE([_LARGEFILE64_SOURCE], 1, [Large file support])
		AC_DEFINE([__EXTENSIONS__], 1, [Define missing types and 64bits functions on Solaris])
		EXTRA_LIB="-lnsl -lsocket"
		;;
	*)
		AC_MSG_ERROR([The plateform $build is not supported])
		;;
esac

AM_CONDITIONAL(IS_LINUX, test "$MYOS" = "LINUX")
AM_CONDITIONAL(IS_SOLARIS, test "$MYOS" = "SOLARIS" )
AC_SUBST(EXTRA_LIB)

# checking endianess
AC_C_BIGENDIAN( [AC_DEFINE( [BIGEND],	1,[Big endian system])],
		[AC_DEFINE( [LITTLEEND],1,[Little endian system])],
		[AC_MSG_ERROR( [Endianness could not be found...] ) ] )

# Disabling mount-list feature
AC_DEFINE( [NOMNTLIST], 1, [Mount list is disabled])

AC_CHECK_LIB([krb5], [krb5_principal_compare], [have_krb5='yes'], [have_krb5='no'])
if test "$have_krb5" == "yes"; then
	AC_DEFINE( [HAVE_KRB5], 1, [krb5 library is available])
else
	AC_DEFINE( [NO_KRB5], 1, [krb5 library is not available])
fi

# Checks for libraries.
AC_CHECK_LIB([c], [main])
AC_CHECK_LIB([curses], [scr_init])
AC_CHECK_LIB([pthread], [pthread_create])
AC_CHECK_LIB([readline], [readline])

# Checks for header files.
AC_HEADER_DIRENT
AC_HEADER_STDC

# ThL: temporary comment this line since we don't use the following "HAVE_..." defines
#AC_CHECK_HEADERS([arpa/inet.h fcntl.h float.h limits.h malloc.h netdb.h netinet/in.h stddef.h stdlib.h string.h strings.h sys/file.h sys/mount.h sys/param.h sys/socket.h sys/statvfs.h sys/time.h sys/timeb.h sys/vfs.h unistd.h utime.h])

# ThL: This is actually tested in "MainNFSD/Svc_udp_gssrpc.c"
AC_CHECK_HEADERS([sys/uio.h])


# Checks for typedefs, structures, and compiler characteristics.
AC_HEADER_STDBOOL
AC_C_CONST
AC_TYPE_UID_T
AC_C_INLINE
AC_TYPE_MODE_T
AC_TYPE_OFF_T
AC_TYPE_PID_T
AC_TYPE_SIZE_T
AC_CHECK_MEMBERS([struct stat.st_blksize])
AC_STRUCT_ST_BLOCKS
AC_CHECK_MEMBERS([struct stat.st_rdev])
AC_HEADER_TIME
AC_STRUCT_TM
AC_C_VOLATILE
AC_CHECK_TYPES([ptrdiff_t])
AC_CHECK_SIZEOF([long])

# Ceck daemon() function
AC_CHECK_FUNC([daemon],[has_daemon=yes],[has_daemon=no])
test "$has_daemon" = "yes" && AC_DEFINE(HAVE_DAEMON, 1, [daemon function exist on this system])

# ThL: temporary comment the following lines since we don't use the following "HAVE_..." defines
# Checks for library functions.
#AC_FUNC_CLOSEDIR_VOID
#AC_FUNC_ERROR_AT_LINE
#AC_REPLACE_FNMATCH
#AC_FUNC_FORK
#AC_FUNC_LSTAT
#AC_FUNC_LSTAT_FOLLOWS_SLASHED_SYMLINK
#AC_FUNC_MALLOC
#AC_FUNC_MEMCMP
#AC_FUNC_MKTIME
#AC_FUNC_MMAP
#AC_FUNC_REALLOC
#AC_FUNC_SELECT_ARGTYPES
#AC_FUNC_STAT
#AC_FUNC_STRFTIME
#AC_FUNC_STRNLEN
#AC_FUNC_STRTOD
#AC_FUNC_UTIME_NULL
#AC_FUNC_VPRINTF
#AC_CHECK_FUNCS([endgrent floor getcwd gethostbyaddr gethostbyname gethostname gettimeofday lchown localtime_r memchr memmove memset mkdir munmap rmdir select setenv socket strcasecmp strchr strdup strerror strncasecmp strndup strrchr strstr strtol strtoul utime])

# snmp config retrieval command
GA_PROG_NETSNMP_CONFIG

# processing compilation options

# Features options


# Build FSAL's dynamic lib
GA_ENABLE_AM_CONDITION([buildsharedfsal],[when enable, build the FSAL as both static and dynamic library],[BUILD_SHARED_FSAL])

if test "$enable_buildsharedfsal" == "yes"; then
        AC_DEFINE(_BUILD_SHARED_FSAL,1,[Build shared FSAL])
	SHARED_FSAL=1
	SHARED_FSAL_PKG=yes
else
	SHARED_FSAL=0
	SHARED_FSAL_PKG=no
fi
AM_CONDITIONAL(BUILD_SHARED_FSAL, test "$enable_buildsharedfsal" = "yes")


# NLMv4
GA_ENABLE_AM_CONDITION([nlm],[enable NLMv4 support (Lock management for NFSv3)],[USE_NLM])

if test "$enable_nlm" == "yes"; then
	AC_DEFINE(_USE_NLM,1,[enable NFSv4 support])
fi
AM_CONDITIONAL(USE_NLM, test "$enable_nlm" = "yes")


# QUOTA
GA_ENABLE_AM_CONDITION([quota],[enable quota support],[USE_QUOTA])

if test "$enable_quota" == "yes"; then
        AC_DEFINE(_USE_QUOTA,1,[enable quota support])
fi
AM_CONDITIONAL(USE_QUOTA, test "$enable_quota" = "yes")


# PNFS/DS
GA_ENABLE_AM_CONDITION([ds],[enable pNFS DS support],[USE_DS])

if test "$enable_ds" == "yes"; then
        AC_DEFINE(_USE_DS,1,[enable pNFS DS support])
fi
AM_CONDITIONAL(USE_DS, test "$enable_ds" = "yes")



# TI-RPC
GA_ENABLE_AM_CONDITION([tirpc],[enable TIRPC support],[USE_TIRPC])

if test "$enable_tirpc" == "yes"; then
	AC_DEFINE(_USE_TIRPC,1,[enable TIRPC support])
	AC_CHECK_LIB([tirpc], [svc_tli_create], [AC_DEFINE( _HAVE_TIRPC,1,[enable TIRPC support] ) ], [AC_MSG_ERROR( [TI-RPC could not be found...] ) ] )
fi

# IPv6
GA_ENABLE_AM_CONDITION([ipv6],[enable IPv6 support (via IPv6)], [USE_TIRPC_IPV6])

if test "$enable_ipv6" == "yes"; then
	AC_DEFINE(_USE_TIRPC_IPV6,1,[enable IPv6 support via TIRPC])
fi

# libnfsidmap
GA_DISABLE_AM_CONDITION([nfsidmap],[disable the use of libnfsidmap], [USE_NO_NFSIDMAP])

if test "$enable_nfsidmap" == "yes"; then
	AC_CHECK_LIB([nfsidmap], [nfs4_uid_to_name], [have_nfsidmap="yes"])
        if test "x$have_nfsidmap" != "xyes" ; then
		 AC_MSG_ERROR([libnfsidmap is required])
        fi
	AC_DEFINE(_USE_NFSIDMAP, 1, [enable Id Mapping through libnfsidmap])
fi
AM_CONDITIONAL(USE_NFSIDMAP, test "$enable_nfsidmap" == "yes" )


CACHE_INODE_DIR="Cache_inode"

AC_SUBST(CACHE_INODE_DIR)

GA_ENABLE_AM_CONDITION([snmp-adm], [export GANESHA statistics with SNMP], [USE_SNMP_ADM])

# for using it in Makefiles
AM_CONDITIONAL(ENABLE_SNMP_ADM,    test "$enable_snmp_adm" = "yes" )

if test "$enable_snmp_adm" == "yes"; then
	AC_DEFINE(_SNMP_ADM_ACTIVE,1,[export GANESHA statistics with SNMP])
	EXT_LIBS=`$NETSNMP_CONFIG --agent-libs`
	EXT_LDADD="\$(top_builddir)/snmp_adm/libsnmp_adm.la $EXT_LIBS"
fi

AC_SUBST(EXT_LDADD)

GA_ENABLE_AM_CONDITION([error-injection], [enable error injection], [ERROR_INJECTION])

# for using it in Makefiles
AM_CONDITIONAL(ENABLE_ERROR_INJECTION,    test "$enable_error_injection" = "yes" )

if test "$enable_error_injection" == "yes"; then
	if test "$enable_snmp_adm" == "yes"; then
		AC_DEFINE(_ERROR_INJECTION,1,[enable error injection])
	else
		AC_MSG_ERROR([enable-snmp-adm is requirered to enable-error-injection])
	fi
fi

# statistics exporter thread
GA_ENABLE_AM_CONDITION([stat-exporter], [export GANESHA NFS request statistics with a dedicated thread and socket], [USE_STAT_EXPORTER])
if test "$enable_stat_exporter" == "yes"; then
	AC_DEFINE(_USE_STAT_EXPORTER,1,[export GANESHA NFS request statistics with a dedicated thread and socket])
fi


GA_ENABLE_AM_CONDITION([efence],[link with efence memory debug library],[USE_EFENCE])

if test "$enable_efence" == "yes" ; then
	EFENCE=-lefence
else
	EFENCE=
fi

AC_SUBST(EFENCE)

# Debugging options
#GA_DISABLE_FLAG( [concurrent-memalloc],  [a thread is not allowed to free a block allocated by another thread], [-D_MONOTHREAD_MEMALLOC] )
GA_DISABLE_FLAG( [buddy-malloc],         [disable GANESHA's memory allocator, for debug purpose only],   [-D_NO_BUDDY_SYSTEM] )
GA_DISABLE_FLAG( [tcp-register], 	 [disable registration of tcp services on portmapper], 		 [-D_NO_TCP_REGISTER] )
GA_DISABLE_FLAG( [portmapper], 	         [disable registration on portmapper], 				 [-D_NO_PORTMAPPER] )
GA_DISABLE_FLAG( [xattr-directory],      [disable ghost xattr directory and files support],              [-D_NO_XATTRD])

GA_ENABLE_FLAG(  [debug-memleaks],       [enable allocator features for tracking memory usage],          [-D_DEBUG_MEMLEAKS] )
GA_ENABLE_FLAG(  [debug-nfsshell],       [enable extended debug traces for ganeshell utility],           [-D_DEBUG_NFS_SHELL] )

GA_ENABLE_FLAG(  [pl-pgsql],		 [enable PGSQL stored procedures (POSIX FSAL)],		         [-D_WITH_PLPGSQL])
GA_ENABLE_FLAG(  [cache-path],		 [Enable entry path caching in POSIX FSAL],	                 [-D_ENABLE_CACHE_PATH])
GA_ENABLE_FLAG(  [handle-mapping],	 [enable NFSv2/3 handle mapping for PROXY FSAL],	         [-D_HANDLE_MAPPING])
GA_ENABLE_FLAG(  [nfs4-locks],	         [enable NFSv4 locks],                                           [-D_WITH_NFSV4_LOCKS])
GA_DISABLE_FLAG( [nfs41-locks],          [disable NFSv4 locks],                                          [-D_WITH_NO_NFSV41_LOCKS])


# for using it in makefiles
AM_CONDITIONAL(ENABLE_HANDLE_MAPPING,    test "$enable_handle_mapping" = "yes" )

GA_ENABLE_FLAG(  [debug-symbols],	 [include debug symbols to binaries (-g option)],	         [-g])

# enable code profiling
GA_ENABLE_FLAG( [profiling], [turn on code profiling (-g and -pg)], [-g -pg] )

# enable code profiling
GA_ENABLE_FLAG( [strict-compile], [turn on strict compiler flags], [-Werror -Wimplicit -Wformat -Wmissing-braces] )

<<<<<<< HEAD
# NFSv4 ACL
GA_ENABLE_AM_CONDITION([nfs4-acl],[enable NFSv4 ACL support],[USE_NFS4_ACL])

if test "$enable_nfs4_acl" == "yes"; then
        AC_CHECK_LIB([ssl],[MD5_Init])
        AC_DEFINE(_USE_NFS4_ACL,1,[enable NFSv4 ACL support])
fi
AM_CONDITIONAL(USE_NFS4_ACL, test "$enable_nfs4_acl" == "yes" )

=======
>>>>>>> bfcbca22
# makes it possible to add some extra include dir

AC_ARG_WITH( [extra-includedir], AS_HELP_STRING([--with-extra-includedir=<path>], [Alternative path to include files] ),
		EXTRA_INCLUDE_DIR="$withval" )

if test "${with_extra_includedir+set}" == "set"; then
	CFLAGS="$CFLAGS -I$EXTRA_INCLUDE_DIR"
fi

# FSAL switch argument (default is PROXY)
AC_ARG_WITH( [fsal], AS_HELP_STRING([--with-fsal=HPSS|POSIX|PROXY|SNMP|GHOSTFS|FUSE|LUSTRE|XFS|GPFS|ZFS|VFS|DYNFSAL (default=PROXY)],[specify the type of filesystem to be exported] ),
	     FSAL="$withval", FSAL="PROXY")

# exporting USE_FSAL_... for conditional compilation
AM_CONDITIONAL(USE_FSAL_HPSS,     test "$FSAL" = "HPSS")
AM_CONDITIONAL(USE_FSAL_GHOSTFS,  test "$FSAL" = "GHOSTFS")
AM_CONDITIONAL(USE_FSAL_POSIX,    test "$FSAL" = "POSIX")
AM_CONDITIONAL(USE_FSAL_PROXY,    test "$FSAL" = "PROXY")
AM_CONDITIONAL(USE_FSAL_SNMP,     test "$FSAL" = "SNMP")
AM_CONDITIONAL(USE_FSAL_FUSE,     test "$FSAL" = "FUSE")
AM_CONDITIONAL(USE_FSAL_LUSTRE,   test "$FSAL" = "LUSTRE")
AM_CONDITIONAL(USE_FSAL_XFS,      test "$FSAL" = "XFS")
AM_CONDITIONAL(USE_FSAL_GPFS,     test "$FSAL" = "GPFS")
AM_CONDITIONAL(USE_FSAL_TEMPLATE, test "$FSAL" = "TEMPLATE")
AM_CONDITIONAL(SHARED_FSAL,       test "$FSAL" = "DYNFSAL")
AM_CONDITIONAL(USE_FSAL_ZFS,      test "$FSAL" = "ZFS")
AM_CONDITIONAL(USE_FSAL_VFS,      test "$FSAL" = "VFS")

# NFSv4.0 NFSv4.1 switch
AC_ARG_WITH( [nfs4-minorversion], AS_HELP_STRING([--with-nfs4-minorversion=0|1  (default=1)], [specify if server support NFSv4 or NFSv4.1] ),
             NFS4_MINOR="$withval", NFS4_MINOR="1" )

AM_CONDITIONAL(USE_NFS4_1, test "$NFS4_MINOR" = "1")
AM_CONDITIONAL(USE_NFS4_0, test "$NFS4_MINOR" = "0")

# RPCAL switch argument (default is ONCRPC)
AC_ARG_WITH( [rpcal], AS_HELP_STRING([--with-rpcal=ONCRPC|GSSRPC|TIRPC (default=ONCRPC)], [specify the type of RPCAL to be used] ),
              RPCAL="$withval", RPCAL="ONCRPC")
AM_CONDITIONAL(USE_GSSRPC, test "$RPCAL" = "GSSRPC" )
AM_CONDITIONAL(HAVE_GSSAPI, test "$RPCAL" = "GSSRPC" )
AM_CONDITIONAL(USE_TIRPC,  test "$RPCAL" = "TIRPC" )
AM_CONDITIONAL(HAVE_GSSAPI, test "$RPCAL" = "TIRPC" )
AM_CONDITIONAL(USE_ONCRPC, test "$RPCAL" = "ONCRPC" )

# IPv6
GA_ENABLE_AM_CONDITION([ipv6],[enable IPv6 support (via IPv6)], [USE_TIRPC_IPV6])

if test "$enable_ipv6" == "yes"; then
	AC_DEFINE(_USE_TIRPC_IPV6,1,[enable IPv6 support via TIRPC])
	if test "$RPCAL" != "TIRPC" ; then
		AC_MSG_ERROR([IPv6 support is available only when --with-rpcal=TIRPC is used])
	fi
fi

# PNFS switch argument (default is nothing)
AC_ARG_WITH( [pnfs], AS_HELP_STRING([--with-pnfs=PARALLEL_FS|SPNFS_LIKE|NONE (default=NONE)], [specify the type of pNFS layout to be used] ),
	PNFS="$withval", PNFS="NONE" )

AM_CONDITIONAL(USE_PNFS_NONE, 		test "$PNFS" = "NONE" )
AM_CONDITIONAL(USE_PNFS_PARALLEL_FS,	test "$PNFS" = "PARALLEL_FS" )
AM_CONDITIONAL(USE_PNFS_SPNFS_LIKE, 	test "$PNFS" = "SPNFS_LIKE" )
AM_CONDITIONAL(USE_PNFS_OSD, 	        test "$PNFS" = "OSD" )
AM_CONDITIONAL(USE_PNFS_BLOCK, 	        test "$PNFS" = "BLOCK" )

AM_CONDITIONAL(USE_PNFS,                 test "$PNFS" != "NONE" )

AM_CONDITIONAL(USE_MFSL_PNFS_FILE, test "$PNFS" = "SPNFS_LIKE")
AM_CONDITIONAL(USE_MFSL,           test "$PNFS" = "SPNFS_LIKE")

# MFSL switch argument (default is NULL )
AC_ARG_WITH( [mfsl], AS_HELP_STRING([--with-mfsl=NONE|NULL|ASYNC|AIO|MIRROR|PROXY_RPCSECGSS (default=NULL)],[specify the type of intermediate FSAL module to be used] ),
	     MFSL="$withval", MFSL="NONE" )

AM_CONDITIONAL(USE_MFSL_NONE,            test "$MFSL" = "NONE")
AM_CONDITIONAL(USE_MFSL_AIO,             test "$MFSL" = "AIO")
AM_CONDITIONAL(USE_MFSL_NULL,            test "$MFSL" = "NULL")
AM_CONDITIONAL(USE_MFSL_ASYNC,           test "$MFSL" = "ASYNC")
AM_CONDITIONAL(USE_MFSL_PROXY_RPCSECGSS, test "$MFSL" = "PROXY_RPCSECGSS")

AM_CONDITIONAL(USE_MFSL,                 test "$MFSL" != "NONE" )

# If "spnfsd-like" pNFS layout requires MFS_PNFS_FILE
if test "$PNFS" = "SPNFS_LIKE" ; then
    	MFSL="PNFS_FILE"
	AM_CONDITIONAL(USE_MFSL,           test "$PNFS" = "SPNFS_LIKE")
fi

# Database switch (for POSIX FSAL)
AC_ARG_WITH( [db], AS_HELP_STRING([--with-db=MYSQL|PGSQL (default=MYSQL)],[specify the database engine for POSIX FSAL] ),
	     DBTYPE="$withval", DBTYPE="MYSQL" )

AM_CONDITIONAL(USE_PGSQL, test "$DBTYPE" = "PGSQL")
AM_CONDITIONAL(USE_MYSQL, test "$DBTYPE" = "MYSQL")


# kerberos5 location
AC_ARG_WITH( [krb5], AS_HELP_STRING([--with-krb5=<path>], [Path where kerberos5 is installed] ),
		KRB5_PATH_LOCAL="$withval" )

if test "${with_krb5+set}" == "set"; then
    SEC_CFLAGS="-I$KRB5_PATH_LOCAL/include"
    SEC_LFLAGS="-L$KRB5_PATH_LOCAL/lib"
    SEC_RPATH="-rpath,$KRB5_PATH_LOCAL/lib"
    LDFLAGS="$SEC_LFLAGS $LDFLAGS"
else
    SEC_CFLAGS=""
    SEC_LFLAGS=""
    SEC_RPATH=""
fi

# Compile with "NO_MOUNT_LIST"
AC_DEFINE([_NO_MOUNT_LIST], 1, [Don't use MOUNT PROTOCOL's client list])

# define filesystem relative flags

# HOOK: we escape the '$' sign in FSAL_LIB, so that '$(top_builddir)' is kept uninterpreted until compilation time

# POSIX must be the last of the list (extraneous installed file in posixdb)

case $FSAL in
	HPSS)
		# HPSS specific options
		AC_ARG_WITH( [hpss-version], AS_HELP_STRING([--with-hpss-version=5.1|6.2|6.2.2|7.1|7.3 (default=6.2.2)],
			[specify HPSS version] ), HPSS="$withval", HPSS="6.2.2" )
		GA_ENABLE_FLAG(  [strip-cs-uuid], [Strip core server UUID from handle (shorter NFS handle)],
				 [-D_STRIP_CORESERVER_UUID])

		AC_DEFINE([_USE_HPSS], 1, [GANESHA is compiled with HPSS FSAL])
		FSAL_CFLAGS="-I/opt/hpss/include"
		FSAL_LDFLAGS="-L/opt/hpss/lib -Wl,-rpath,/opt/hpss/lib -lhpss"
        	FSAL_LIB="\$(top_builddir)/FSAL/FSAL_HPSS/libfsalhpss.la \$(top_builddir)/FSAL/FSAL_HPSS/HPSSclapiExt/libhpssapiext.la"
               	FS_NAME="hpss"

		case "$HPSS" in
			"5.1")
				FSAL_LDFLAGS="$FSAL_LDFLAGS -L/opt/dcelocal/lib -ldce -ldcepthreads"
				;;
		esac
		;;
	PROXY)
		AC_DEFINE([_USE_PROXY], 1, [GANESHA is compiled with NFS PROXY FSAL])
                FSAL_CFLAGS=
                FSAL_LDFLAGS=$SEC_RPATH
		if test "$enable_handle_mapping" == "yes"; then
			FSAL_LIB="\$(top_builddir)/FSAL/FSAL_PROXY/libfsalproxy.la \$(top_builddir)/FSAL/FSAL_PROXY/handle_mapping/libhandlemapping.la"
			FSAL_LDFLAGS="$FSAL_LDFLAGS -lsqlite3"
		else
                	FSAL_LIB="\$(top_builddir)/FSAL/FSAL_PROXY/libfsalproxy.la"
		fi
                FS_NAME="proxy"
                ;;
	SNMP)
		AC_DEFINE([_USE_SNMP], 1, [GANESHA is compiled with SNMP FSAL])
                AC_CHECK_HEADERS([net-snmp/net-snmp-config.h], [], [AC_MSG_ERROR(missing libsnmp include files)])
                case "$MYOS" in
			FREEBSD)
				FSAL_CFLAGS=`$NETSNMP_CONFIG --cflags`
				;;
			*)
				FSAL_CFLAGS=""
				;;
		esac
                FSAL_LDFLAGS=`$NETSNMP_CONFIG --agent-libs`
		FSAL_LIB="\$(top_builddir)/FSAL/FSAL_SNMP/libfsalsnmp.la"
		FS_NAME="snmp"
		;;
	FUSE)
		AC_DEFINE([_USE_FUSE], 1, [GANESHA is compiled as a FUSE-like library])
		FSAL_CFLAGS=
                FSAL_LDFLAGS=""
		FSAL_LIB="\$(top_builddir)/FSAL/FSAL_FUSELIKE/libfsalfuse.la"
		FS_NAME="fuse"
		;;
	LUSTRE)
		AC_CHECK_HEADERS([attr/xattr.h], [], [AC_MSG_ERROR(missing xattr header files)])
		AC_CHECK_LIB([lustreapi], [llapi_fid2path], [have_lustre2_api="yes"])
		if test "x$have_lustre2_api" != "xyes" ; then
	            AC_MSG_ERROR([Lustre 2.x and liblustreapi are required])
		fi
		AC_DEFINE([_USE_LUSTRE], 1, [GANESHA exports Lustre Filesystem])

		# check if this Lustre version has HSM functions
    		AC_CHECK_LIB([lustreapi], [llapi_hsm_state_get], [lustre_hsm="yes"])
		if test "x$lustre_hsm" == "xyes"; then
			AC_DEFINE([_LUSTRE_HSM], 1, [Lustre version supports HSM binding])
		fi

		FSAL_CFLAGS=
                FSAL_LDFLAGS="-llustreapi"
		FSAL_LIB="\$(top_builddir)/FSAL/FSAL_LUSTRE/libfsallustre.la"
		FS_NAME="lustre"
		;;
	XFS)
		AC_DEFINE([_USE_XFS], 1, [GANESHA exports XFS Filesystem])
 		AC_CHECK_HEADERS([xfs/xfs.h], [], [AC_MSG_ERROR( missing xfs include files)])
                AC_CHECK_HEADERS([xfs/handle.h], [], [AC_MSG_ERROR(missimg xfs include files)])
		AC_CHECK_HEADERS([attr/xattr.h], [], [AC_MSG_ERROR(missing xattr header files)])
		FSAL_CFLAGS=
                FSAL_LDFLAGS="-lhandle"
		FSAL_LIB="\$(top_builddir)/FSAL/FSAL_XFS/libfsalxfs.la"
		FS_NAME="xfs"
		;;
        DYNFSAL)
               	AC_DEFINE( _USE_SHARED_FSAL, 1, [enable shared FSAL] )
		AM_CONDITIONAL( SHARED_FSAL, test "$FSAL" = "DYNFSAL" )
		FSAL_CFLAGS=-rdynamic
                FSAL_LDFLAGS="-ldl"
		FSAL_LIB=
		FS_NAME="dynfsal"
                ;;
	GPFS)
                # The following are needed in many GPFS environments
                CFLAGS="$CFLAGS -I/usr/lpp/mmfs/include"
                LDFLAGS="$LDFLAGS -L/usr/lpp/mmfs/lib"

		AC_DEFINE([_USE_GPFS], 1, [GANESHA exports GPFS Filesystem])
		AC_CHECK_HEADERS([gpfs_nfs.h], [], [AC_MSG_ERROR(missing gpfs include files)])
		AC_CHECK_DECL([gpfs_ganesha], [], [AC_MSG_ERROR(missing gpfs_ganesha function)], [[#include <gpfs_nfs.h>]])
		AC_CHECK_DECLS([OPENHANDLE_NAME_TO_HANDLE, OPENHANDLE_OPEN_BY_HANDLE, OPENHANDLE_LINK_BY_FD,
		                OPENHANDLE_READLINK_BY_FD, OPENHANDLE_STAT_BY_HANDLE],
		               [],
		               [AC_MSG_ERROR(missing Open By Handle function)],
		               [[#include <gpfs_nfs.h>]])
		if [[  $PNFS != "NONE" ]] ; then
			AC_CHECK_DECLS([OPENHANDLE_LAYOUT_TYPE, OPENHANDLE_GET_DEVICEINFO, OPENHANDLE_GET_DEVICEITER,
			                OPENHANDLE_LAYOUT_GET, OPENHANDLE_LAYOUT_RETURN],
			               [],
			               [AC_MSG_ERROR(missing Layout function)],
			               [[#include <gpfs_nfs.h>]])
		fi
		AC_CHECK_LIB([gpfs], [gpfs_ganesha], [], [AC_MSG_ERROR(missing gpfs library)])
		FSAL_CFLAGS=
		FSAL_LDFLAGS=""
		FSAL_LIB="\$(top_builddir)/FSAL/FSAL_GPFS/libfsalgpfs.la"
		FS_NAME="gpfs"
		;;
	VFS)
		AC_DEFINE([_USE_VFS], 1, [GANESHA exports VFS Filesystem (kernel is >= 2.6.39])
		FSAL_CFLAGS=
                FSAL_LDFLAGS=""
		FSAL_LIB="\$(top_builddir)/FSAL/FSAL_VFS/libfsalvfs.la"
		FS_NAME="vfs"
		# Check for kernel version (should be at least 2.6.39)
		if test `uname -r |cut -d. -f1` -lt 2 ; then
		 AC_MSG_ERROR(Kernel is too old to handle open_by_handle)
                fi
		if test `uname -r |cut -d. -f2` -lt 6 ; then 
		 AC_MSG_ERROR(Kernel is too old to handle open_by_handle)
		fi
		if test `uname -r |cut -d. -f3 | cut -d- -f1` -lt 39 ; then
		 AC_MSG_ERROR(Kernel is too old to handle open_by_handle)
		fi
		;;
        ZFS)
                AC_DEFINE([_USE_ZFS], 1, [GANESHA exports ZFS Filesystem])
                PKG_CHECK_MODULES(ZFSWRAP, libzfswrap,
                [
                  FSAL_CFLAGS="$ZFSWRAP_CFLAGS"
                  FSAL_LDFLAGS="$ZFSWRAP_LIBS"
                ],[
                  AC_MSG_ERROR(Impossible to find the libzfswrap library)
                ])
                FSAL_LIB="\$(top_builddir)/FSAL/FSAL_ZFS/libfsalzfs.la"
                FS_NAME="zfs"
                ;;
	POSIX)

		case "$DBTYPE" in

		"PGSQL")
			# define PG_CONFIG program name and PGSQL_VERSION
			GA_PGSQL_INFO

			DBEXT_INC_PATH=`$PG_CONFIG --includedir`
			DBEXT_LIB_PATH=`$PG_CONFIG --libdir`
			DBEXT_FLAGS="-I$DBEXT_INC_PATH"

			DEBIAN_DB_DEP="postgresql"
			DEBIAN_DB_VERSION="7.1"

			case "$MYOS" in
				"LINUX")
					DBEXT_LDADD="-L$DBEXT_LIB_PATH -lcrypt -lpq"
					;;
				"MACOS")
					DBEXT_LDADD="-L$DBEXT_LIB_PATH -lpq"
					;;
				"FREEBSD")
					DBEXT_LDADD="-L$DBEXT_LIB_PATH -lpq"
					;;
				"SOLARIS")
					DBEXT_LDADD="-L$DBEXT_LIB_PATH -lpq"
					;;
			esac

			case "$PGSQL_VERSION" in
				"7."*)
					AC_DEFINE([_USE_PGSQL], 1, [Using PostgreSQL database])
					;;
				"8."*)
					AC_DEFINE([_USE_PGSQL], 1, [Using PostgreSQL database])
					AC_DEFINE([_PGSQL8], 1, [Using PostgreSQL version 8.x])
					;;
				*)
					AC_MSG_ERROR("Unsupported PostgreSQL version: $PGSQL_VERSION")
			esac
			;;

		"MYSQL")

			# define MYSQL_CONFIG program name and MYSQL_VERSION
			GA_MYSQL_INFO

			DBEXT_LDADD=`$MYSQL_CONFIG --libs_r`
			DBEXT_FLAGS=`$MYSQL_CONFIG --include`

			DEBIAN_DB_DEP="mysql"
			DEBIAN_DB_VERSION="5.0"

			AC_DEFINE([_USE_MYSQL], 1, [Using MySQL database])
			;;
		esac

		AC_DEFINE([_USE_POSIX], 1, [GANESHA is compiled with POSIX FSAL])
                FSAL_CFLAGS="$DBEXT_FLAGS"
                FSAL_LDFLAGS="$DBEXT_LDADD"
                FSAL_LIB="\$(top_builddir)/FSAL/FSAL_POSIX/libfsalposix.la \$(top_builddir)/FSAL/FSAL_POSIX/DBExt/$DBTYPE/libfsaldbext.la"
                FS_NAME="posix"
                ;;
	GHOSTFS)
		AC_DEFINE([_USE_GHOSTFS], 1, [GANESHA is compiled with GHOST FS FSAL])
                FSAL_CFLAGS=
                FSAL_LDFLAGS="\$(top_builddir)/RW_Lock/librwlock.la"
                FSAL_LIB="\$(top_builddir)/FSAL/FSAL_GHOST_FS/libfsalghostfs.la \$(top_builddir)/FSAL/FSAL_GHOST_FS/GHOST_FS/libghostfs.la"
                FS_NAME="ghostfs"
                ;;

	*)
		AC_MSG_ERROR([This FSAL is not supported yet])
esac

case $MFSL in
        NONE)
		MFS_LIB=""
		;;
	NULL)
		AC_DEFINE([_USE_MFSL], 1, [Use MFSL module])
		AC_DEFINE([_USE_MFSL_NULL], 1, [Use MFSL_NULL module which calls directly the FSAL functions])
		MFSL_LIB="\$(top_builddir)/MFSL/MFSL_NULL/libmfslnull.la"
		;;
	ASYNC)
		AC_DEFINE([_USE_MFSL], 1, [Use MFSL module])
		AC_DEFINE([_USE_MFSL_ASYNC], 1, [Use MFSL_ASYNC module which calls the FSAL functions asynchronously])
		MFSL_LIB="\$(top_builddir)/MFSL/MFSL_ASYNC/libmfslasync.la"
		;;
	AIO)
		AC_DEFINE([_USE_MFSL], 1, [Use MFSL module])
		AC_DEFINE([_USE_MFSL_AIO], 1, [Use MFSL_AIO module with asynchronous FSAL read and write ])
		MFSL_LIB="\$(top_builddir)/MFSL/MFSL_AIO/libmfslaio.la"
		;;
	PNFS_FILE)
		AC_DEFINE([_USE_MFSL], 1, [Use MFSL module])
		AC_DEFINE([_USE_MFSL_PNFS_FILE], 1, [Use MFSL_PNFS_FILE module with pNFS/Files model ])
		MFSL_LIB="\$(top_builddir)/MFSL/MFSL_PNFS_FILE/libmfslpnfs_file.la"
		;;
	PROXY_RPCSECGSS)
		AC_DEFINE([_USE_MFSL], 1, [Use MFSL module])
		AC_DEFINE([_USE_MFSL_PROXY_RPCSECGSS], 1, [Use MFSL_PROXY_RPCSECGSS, wraps the FSAL call for RPCSECGSS client side in proxy])
		MFSL_LIB="\$(top_builddir)/MFSL/MFSL_PROXY_RPCSECGSS/libmfslproxy_rpcsecgss.la"
		;;
	*)
		AC_MSG_ERROR([This MFSL is not supported yet])

esac

case $RPCAL in
	"ONCRPC")
		;;
	"GSSRPC")
                AC_DEFINE(_USE_GSSRPC,1,[enable security management with GSSRPC])
	        # ==> Add here libraries needed for GSSRPC
                AC_CHECK_LIB([gssapi_krb5], [gss_import_name], [AC_DEFINE( _HAVE_GSSAPI,1,[enable GSSAPI support] ) ],
			     [AC_MSG_ERROR( [GSSAPI could not be found...] ) ] )
                AC_CHECK_LIB([gssrpc], [gssrpc_authunix_create_default], [AC_DEFINE( _HAVE_GSSRPC,1,[enable GSSRPC support] ) ],
			      [AC_MSG_ERROR( [GSSRPC_KRB5 could not be found...] ) ] )
		;;
	"TIRPC")
                PKG_CHECK_MODULES(TIRPC, libtirpc,
                  [
                        AC_DEFINE(_USE_TIRPC,1,[enable TIRPC support])
                        AC_DEFINE( _HAVE_TIRPC,1,[enable TIRPC support])
                        CFLAGS="$CFLAGS $TIRPC_CFLAGS"
                        LIBS="$TIRPC_LIBS $LIBS"
                  ],
                  [
                        AC_MSG_ERROR( [TI-RPC could not be found...] )
                  ]
                )

                KRBLIBS=`krb5-config --libs gssapi`
                if test "$KRBLIBS" == ""; then
                   AC_MSG_ERROR( [krb5 libs not found, is krb5-config available...?] )
                else
                   AC_DEFINE(_HAVE_GSSAPI,1,[enable gss in tirpc])
                   LIBS="$KRBLIBS $LIBS"
                fi
		;;
	*)
		AC_MSG_ERROR([This RPCAL is not supported])

esac

case $PNFS in
	"NONE")
		;;
	"PARALLEL_FS")
		AC_DEFINE(_USE_PNFS,1,[enable NFSv4.1/pNFS support])
		AC_DEFINE(_USE_PNFS_PARALLEL_FS,1,[enable NFSv4.1/pNFS support for parallel file system ])
		PNFS_LIB="\$(top_builddir)/PNFS/libpnfs.la"
		;;
	"SPNFS_LIKE")
		AC_DEFINE(_USE_PNFS,1,[enable NFSv4.1/pNFS support])
		AC_DEFINE(_USE_PNFS_SPNFS_LIKE,1,[enable spnfsd-like NFSv4.1/pNFS support])
		PNFS_LIB="\$(top_builddir)/PNFS/libpnfs.la"
		;;
	"OSD")
		AC_DEFINE(_USE_PNFS,1,[enable NFSv4.1/pNFS support])
		AC_DEFINE(_USE_PNFS_SPNFS_LIKE,1,[enable OSD based NFSv4.1/pNFS support])
		PNFS_LIB="\$(top_builddir)/PNFS/libpnfs.la"
		;;
	"BLOCK")
		AC_DEFINE(_USE_PNFS,1,[enable NFSv4.1/pNFS support])
		AC_DEFINE(_USE_PNFS_SPNFS_LIKE,1,[enable Block Device based NFSv4.1/pNFS support])
		PNFS_LIB="\$(top_builddir)/PNFS/libpnfs.la"
		;;
	*)
		AC_MSG_ERROR([This pNFS layout is not supported])
esac

case $NFS4_MINOR in
	"0")
		AC_DEFINE([_USE_NFS4_0],1, [Use NFSv4.0] )
		;;
	"1")
		AC_DEFINE([_USE_NFS4_1],1, [Use NFSv4.1] )
		;;
	*)
		AC_MSG_ERROR([This NFSv4 minor version is not supported])
esac

# Sanity check : no pnfs if NFS4_MINOR is not NFSv4.1
if [[  $PNFS != "NONE" ]] ; then
  if [[ $NFS4_MINOR == "0" ]] ; then
     AC_MSG_ERROR("You must activate NFSv4.1 support to enable pnfs support" )
  fi
fi

# Sanity check : no ds if NFS4_MINOR is not NFSv4.1
if [[  $enable_ds == "yes" ]] ; then
  if [[ $NFS4_MINOR == "0" ]] ; then
     AC_MSG_ERROR("You must activate NFSv4.1 support to enable pnfs DS support" )
  fi
fi


# MFSL_ASYNC should not be used with HPSS
if [[ $FSAL == "HPSS" ]] ; then
  if [[ $MFSL == "ASYNC" ]] ; then
		AC_MSG_ERROR([FSAL_HPSS and MFSL_ASYNC are incompatible])
  fi
fi

AC_SUBST(CFLAGS)
AC_SUBST(FSAL_CFLAGS)
AC_SUBST(FSAL_LDFLAGS)
AC_SUBST(FSAL_LIB)
AC_SUBST(MFSL_LIB)
AC_SUBST(PNFS_LIB)
AC_SUBST(FS_NAME)
AC_SUBST(SHARED_FSAL)
AC_SUBST(SHARED_FSAL_PKG)
AC_SUBST(SEC_CFLAGS)
AC_SUBST(SEC_LFLAGS)
AC_SUBST(DEBIAN_DB_DEP)
AC_SUBST(DEBIAN_DB_VERSION)

# for exporting to spec file
AC_SUBST(ac_configure_args)

# for using fs name in binairies
AC_DEFINE_UNQUOTED([FS_NAME], "$FS_NAME", [Name of the filesystem])

AC_CONFIG_FILES([include/Makefile
                 include/FSAL/Makefile
                 include/FSAL/FSAL_HPSS/Makefile
                 include/FSAL/FSAL_POSIX/Makefile
                 include/FSAL/FSAL_PROXY/Makefile
                 include/FSAL/FSAL_SNMP/Makefile
                 include/FSAL/FSAL_FUSELIKE/Makefile
                 include/FSAL/FSAL_LUSTRE/Makefile
                 include/FSAL/FSAL_XFS/Makefile
                 include/FSAL/FSAL_GPFS/Makefile
                 include/FSAL/FSAL_ZFS/Makefile
                 include/FSAL/FSAL_VFS/Makefile
                 include/FSAL/FSAL_TEMPLATE/Makefile
                 include/FSAL/FSAL_GHOST_FS/Makefile
                 include/MFSL/Makefile
                 include/MFSL/MFSL_NULL/Makefile
                 include/MFSL/MFSL_AIO/Makefile
                 include/MFSL/MFSL_ASYNC/Makefile
                 include/MFSL/MFSL_PNFS_FILE/Makefile
                 include/MFSL/MFSL_PROXY_RPCSECGSS/Makefile
                 include/PNFS/Makefile
		 include/PNFS/SPNFS_LIKE/Makefile
		 include/PNFS/PARALLEL_FS/Makefile
		 include/PNFS/OSD/Makefile
		 include/PNFS/BLOCK/Makefile
                 BuddyMalloc/Makefile
                 Common/Makefile
                 support/Makefile
                 Log/Makefile
                 NodeList/Makefile
                 ConfigParsing/Makefile
                 IdMapper/Makefile
                 RW_Lock/Makefile
                 SemN/Makefile
                 LRU/Makefile
                 HashTable/Makefile
                 Cache_inode/Makefile
                 File_Content/Makefile
                 File_Content_Policy/Makefile
		 NFS_Protocols/Makefile
		 PNFS/Makefile
		 PNFS/SPNFS_LIKE/Makefile
		 PNFS/PARALLEL_FS/Makefile
		 PNFS/OSD/Makefile
		 PNFS/BLOCK/Makefile
                 XDR/Makefile
		 FSAL/Makefile
		 FSAL/FSAL_HPSS/Makefile
		 FSAL/FSAL_HPSS/HPSSclapiExt/Makefile
		 FSAL/FSAL_GHOST_FS/Makefile
		 FSAL/FSAL_GHOST_FS/GHOST_FS/Makefile
		 FSAL/FSAL_POSIX/Makefile
		 FSAL/FSAL_POSIX/DBExt/Makefile
		 FSAL/FSAL_POSIX/DBExt/PGSQL/Makefile
		 FSAL/FSAL_POSIX/DBExt/MYSQL/Makefile
		 FSAL/FSAL_PROXY/Makefile
		 FSAL/FSAL_PROXY/handle_mapping/Makefile
		 FSAL/FSAL_SNMP/Makefile
		 FSAL/FSAL_FUSELIKE/Makefile
		 FSAL/FSAL_LUSTRE/Makefile
		 FSAL/FSAL_LUSTRE/PNFS/Makefile
		 FSAL/FSAL_XFS/Makefile
		 FSAL/FSAL_GPFS/Makefile
                 FSAL/FSAL_ZFS/Makefile
                 FSAL/FSAL_VFS/Makefile
		 FSAL/FSAL_TEMPLATE/Makefile
		 MFSL/Makefile
		 MFSL/MFSL_NULL/Makefile
		 MFSL/MFSL_ASYNC/Makefile
		 MFSL/MFSL_AIO/Makefile
		 MFSL/MFSL_PNFS_FILE/Makefile
		 MFSL/MFSL_PROXY_RPCSECGSS/Makefile
                 RPCAL/Makefile
                 RPCAL/ONCRPC/Makefile
                 RPCAL/GSSRPC/Makefile
                 RPCAL/TIRPC/Makefile
                 MainNFSD/Makefile
                 test/Makefile
                 cmdline_tools/Makefile
                 shell/Makefile
                 snmp_adm/Makefile
                 example-fuse/Makefile
                 Docs/Makefile
                 tools/Makefile
                 config_samples/Makefile
                 check/Makefile
		 check/layers/Makefile
		 check/layers/maketest.conf
		 debian/Makefile
		 debian/rules.auto
                 rpm/Makefile
                 cppcheck-xml/Makefile
                 testres-xml/Makefile
                 Makefile
                 libganeshaNFS.pc
                 nfs-ganesha.spec])
AC_OUTPUT<|MERGE_RESOLUTION|>--- conflicted
+++ resolved
@@ -50,7 +50,7 @@
 # define everything necessary for accessing large files (64bits offset)
 AC_SYS_LARGEFILE
 
-CFLAGS="$CFLAGS -D_REENTRANT -Wall -Wimplicit -Wformat -Wmissing-braces -Wno-pointer-sign"
+CFLAGS="$CFLAGS -D_REENTRANT"
 
 # Version number for shared object
 LIBVERSION=`echo $VERSION | sed -e 's/\./:/g'`
@@ -330,7 +330,6 @@
 # enable code profiling
 GA_ENABLE_FLAG( [strict-compile], [turn on strict compiler flags], [-Werror -Wimplicit -Wformat -Wmissing-braces] )
 
-<<<<<<< HEAD
 # NFSv4 ACL
 GA_ENABLE_AM_CONDITION([nfs4-acl],[enable NFSv4 ACL support],[USE_NFS4_ACL])
 
@@ -340,8 +339,6 @@
 fi
 AM_CONDITIONAL(USE_NFS4_ACL, test "$enable_nfs4_acl" == "yes" )
 
-=======
->>>>>>> bfcbca22
 # makes it possible to add some extra include dir
 
 AC_ARG_WITH( [extra-includedir], AS_HELP_STRING([--with-extra-includedir=<path>], [Alternative path to include files] ),
